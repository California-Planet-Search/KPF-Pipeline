#
# Example of a default configuration
# Original version is keckdrpframework/config/framework.cfg
#
# Created 2019-07-30 skwok 
#

#
# The name of the configuration.
# 
[DEFAULT]
name = 'DRP-Example'

#
# Data set monitoring interval.
# This is used in the Data_set class to monitor changes in a directory.
# ONly needed if the Data_set feature is used. 
#
monitor_interval = 10 # sec

# 
# Timeout for retrieving entries from event queue.
# In second.
#
event_timeout = 1

#
# Default event to trigger on new files
#
default_ingestion_event = "ingest_only"

#
# For debugging, set to True
#
print_trace = True


#
# The logging configuration file.
#
# logger_config_file = "configs/logger.cfg"


#
# Where to find pipelines.
# Directories must be listed in PYTHONPATH.
# This is only to avoid explicit imports in the code.
#
pipeline_path = "", "pipelines"


# Where to find primitives.
#
<<<<<<< HEAD
primitive_path = "primitives", "kpfpipe.pipelines.fits_primitives", "modules.order_trace.src", ""
=======
primitive_path = "primitives", "kpfpipe.pipelines.fits_primitives", "modules.order_trace.order_trace"
>>>>>>> 348817e6
#
# File type for Data_set
#
file_type = "*.fits"


# Final result output directory.
# This is used by the example programs.
# Customized pipelines can define other output directories.
#
output_directory = "output"

#
# Temporary working directory
# Example temporary directory.
#
temp_directory = "temp"

#
# What happens when there are no more events ?
# If no_event_event is None then framework event loop will stop
#
no_event_event = None
#
#no_event_event = Event ('no_event', None)

#
# How long to wait before sending no_event_event
#
no_event_wait_time = 5 # sec

#
# What to do when pre_condition fails
#
pre_condition_failed_stop = False

#
# HTTP configuration
#
want_http_server = False 
http_server_port = 50100
http_doc_root = "."
http_defaultFile = ""

#
# Multi-processing
# The queue_manager_hostname is used for clients to connect to the server so share the event queue.
# The authentication code is arbitrary.
#
want_multiprocessing = False
queue_manager_hostname = "localhost"
queue_manager_portnr = 50101
queue_manager_auth_code = b"a very long authentication code" 



<|MERGE_RESOLUTION|>--- conflicted
+++ resolved
@@ -1,114 +1,110 @@
-#
-# Example of a default configuration
-# Original version is keckdrpframework/config/framework.cfg
-#
-# Created 2019-07-30 skwok 
-#
-
-#
-# The name of the configuration.
-# 
-[DEFAULT]
-name = 'DRP-Example'
-
-#
-# Data set monitoring interval.
-# This is used in the Data_set class to monitor changes in a directory.
-# ONly needed if the Data_set feature is used. 
-#
-monitor_interval = 10 # sec
-
-# 
-# Timeout for retrieving entries from event queue.
-# In second.
-#
-event_timeout = 1
-
-#
-# Default event to trigger on new files
-#
-default_ingestion_event = "ingest_only"
-
-#
-# For debugging, set to True
-#
-print_trace = True
-
-
-#
-# The logging configuration file.
-#
-# logger_config_file = "configs/logger.cfg"
-
-
-#
-# Where to find pipelines.
-# Directories must be listed in PYTHONPATH.
-# This is only to avoid explicit imports in the code.
-#
-pipeline_path = "", "pipelines"
-
-
-# Where to find primitives.
-#
-<<<<<<< HEAD
-primitive_path = "primitives", "kpfpipe.pipelines.fits_primitives", "modules.order_trace.src", ""
-=======
-primitive_path = "primitives", "kpfpipe.pipelines.fits_primitives", "modules.order_trace.order_trace"
->>>>>>> 348817e6
-#
-# File type for Data_set
-#
-file_type = "*.fits"
-
-
-# Final result output directory.
-# This is used by the example programs.
-# Customized pipelines can define other output directories.
-#
-output_directory = "output"
-
-#
-# Temporary working directory
-# Example temporary directory.
-#
-temp_directory = "temp"
-
-#
-# What happens when there are no more events ?
-# If no_event_event is None then framework event loop will stop
-#
-no_event_event = None
-#
-#no_event_event = Event ('no_event', None)
-
-#
-# How long to wait before sending no_event_event
-#
-no_event_wait_time = 5 # sec
-
-#
-# What to do when pre_condition fails
-#
-pre_condition_failed_stop = False
-
-#
-# HTTP configuration
-#
-want_http_server = False 
-http_server_port = 50100
-http_doc_root = "."
-http_defaultFile = ""
-
-#
-# Multi-processing
-# The queue_manager_hostname is used for clients to connect to the server so share the event queue.
-# The authentication code is arbitrary.
-#
-want_multiprocessing = False
-queue_manager_hostname = "localhost"
-queue_manager_portnr = 50101
-queue_manager_auth_code = b"a very long authentication code" 
-
-
-
+#
+# Example of a default configuration
+# Original version is keckdrpframework/config/framework.cfg
+#
+# Created 2019-07-30 skwok 
+#
+
+#
+# The name of the configuration.
+# 
+[DEFAULT]
+name = 'DRP-Example'
+
+#
+# Data set monitoring interval.
+# This is used in the Data_set class to monitor changes in a directory.
+# ONly needed if the Data_set feature is used. 
+#
+monitor_interval = 10 # sec
+
+# 
+# Timeout for retrieving entries from event queue.
+# In second.
+#
+event_timeout = 1
+
+#
+# Default event to trigger on new files
+#
+default_ingestion_event = "ingest_only"
+
+#
+# For debugging, set to True
+#
+print_trace = True
+
+
+#
+# The logging configuration file.
+#
+# logger_config_file = "configs/logger.cfg"
+
+
+#
+# Where to find pipelines.
+# Directories must be listed in PYTHONPATH.
+# This is only to avoid explicit imports in the code.
+#
+pipeline_path = "", "pipelines"
+
+
+# Where to find primitives.
+#
+primitive_path = "primitives", "kpfpipe.pipelines.fits_primitives", "modules.order_trace.src", ""
+#
+# File type for Data_set
+#
+file_type = "*.fits"
+
+
+# Final result output directory.
+# This is used by the example programs.
+# Customized pipelines can define other output directories.
+#
+output_directory = "output"
+
+#
+# Temporary working directory
+# Example temporary directory.
+#
+temp_directory = "temp"
+
+#
+# What happens when there are no more events ?
+# If no_event_event is None then framework event loop will stop
+#
+no_event_event = None
+#
+#no_event_event = Event ('no_event', None)
+
+#
+# How long to wait before sending no_event_event
+#
+no_event_wait_time = 5 # sec
+
+#
+# What to do when pre_condition fails
+#
+pre_condition_failed_stop = False
+
+#
+# HTTP configuration
+#
+want_http_server = False 
+http_server_port = 50100
+http_doc_root = "."
+http_defaultFile = ""
+
+#
+# Multi-processing
+# The queue_manager_hostname is used for clients to connect to the server so share the event queue.
+# The authentication code is arbitrary.
+#
+want_multiprocessing = False
+queue_manager_hostname = "localhost"
+queue_manager_portnr = 50101
+queue_manager_auth_code = b"a very long authentication code" 
+
+
+