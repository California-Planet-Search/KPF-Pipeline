## Pipeline logger configurations
[LOGGER]
start_log = True
log_path = pipeline.log
log_level = info
log_verbose = True
log_directory = /data/logs/

[ARGUMENT]
data_type = KPF
overwrite = True

# path to input and output data
output_dir = /data/
output_dir_flat = /data/
input_dir_root = /data/2D/

# the subdirectory containing order trace result, L1 data, L2 data, L2 reweighted data, qlp, bary data
output_trace = order_trace/
output_extraction = L1/
output_rv = L2/
output_rv_reweighting = reweighting/
output_qlp = QLP/
output_barycorr = bary/

# output_clip containing files with polygon clipping information when rectification_method is 'normal' or vertical'
# (not 'norect')
output_clip = clip_np/

# suffix to 2D (L0 format), L1 and L2 data files
# for lev0 set with '_2D' suffix
output_lev0_suffix = _2D
output_lev1_suffix = _L1
output_lev2_suffix = _L2

# ccd list for KPF
ccd_list = ['GREEN_CCD', 'RED_CCD']

# for order trace:
#    flat_file: flat file for order trace process. updated upon new flat file.
#    ccd_idx: index in ccd_list for the ccd to be processed in DRP recipe
flat_file = KP.20221107.04689.77
fitting_poly_degree = 3
ccd_idx = [0, 1]

# for spectral extraction:
#    - update orders_per_ccd, start_order, orderlet_names per new order trace result
#      orders_per_ccd: [<total order for each ccd> ..]
#      orderlet_names: [[<list of extensions of 1D flux for each ccd>], ...], each extension is related to a ccd fiber.
#      start_order:    [<index of first orderlet of first order in each ccd>, ...],  assuming there are 35 * 5 (or 32 * 5) traces for green (or red) in KPF.
#        if all traces for green (or red)  are identified by order trace process, start_order[0] ( or start_order[1]) is 0.
#        if the first n traces for green (or red) are not in the order trace result,  then start_order[0] (or start_order[1]) is -n.
#        ex: start_order = [-1, -1] means the traces of sky fiber of first order for both green and red are missing in the order trace result.
#    - note: order_per_ccd, start_order, orderlet_names should have size as that of ccd_list.
orders_per_ccd=[35,32]
start_order = [-1, -1]
orderlet_names = [['GREEN_SKY_FLUX', 'GREEN_SCI_FLUX1', 'GREEN_SCI_FLUX2', 'GREEN_SCI_FLUX3', 'GREEN_CAL_FLUX'], ['RED_SKY_FLUX', 'RED_SCI_FLUX1', 'RED_SCI_FLUX2', 'RED_SCI_FLUX3', 'RED_CAL_FLUX']]

#    rectification_method: norect|vertical|normal, method to rectify the trace.
#    extraction_method:    summ|optimal, method to do spectral extraction.
rectification_method = norect
extraction_method = optimal

#   - fits with wavelength calibration data
#	  wls_fits: [ <wavelength solution file for each ccd>].
#	  wave_to_ext: [ <extensions containing wavelength solution data for each ccd>]
wls_fits = ['masters/MasterLFCWLS.fits', 'masters/MasterLFCWLS.fits']
wave_to_ext = [['GREEN_SCI_WAVE1', 'GREEN_SCI_WAVE2', 'GREEN_SCI_WAVE3', 'GREEN_SKY_WAVE', 'GREEN_CAL_WAVE'], ['RED_SCI_WAVE1', 'RED_SCI_WAVE2', 'RED_SCI_WAVE3', 'RED_SKY_WAVE', 'RED_CAL_WAVE']]

# for rv:
#    o/ou/outtrderlet_names_rv: [<extensions of L1 for radial velocity process, a subset of orderlet_names for each ccd>]
#    reweighting_method: ccf_max|ccf_mean, getting the template file for reweighting by checking the maximum or mean ccf among the orders.
#    ccf_ext: [<extension to contain ccf data for each ccd>, ...]
#    rv_ext:  extension containing rv result table
orderlet_names_rv = [['GREEN_SCI_FLUX1', 'GREEN_SCI_FLUX2', 'GREEN_SCI_FLUX3'], ['RED_SCI_FLUX1', 'RED_SCI_FLUX2', 'RED_SCI_FLUX3']]
reweighting_method = ccf_max
ccf_ext = ['GREEN_CCF', 'RED_CCF']
rv_ext = RV

# for ca_hk:
#    hk_fiber_list: [<CA-HK spectrometer fibers>]
#    hk_extract_exts: [<extension contaimng 1D extracted spectrum for each fiber in hk_fiber_list>, ...]
#    hk_wave_exts: [<extension containing wavelength solution for each fiber in hk_fiber_list>, ...]
#    hk_bias_fits: bias fits file for bias subtraction in CA-HK extraction
#    hk_dark_fits: dark fits file for dark subtraction in CA-HK extraction
#    hk_trace_path: CA-HK trace file for spectrum extraction
#    hk_wavelength_path: [<wavelength solution data for each fiber>, ...]
hk_fiber_list = ['sci', 'sky']
hk_extract_exts = ['CA_HK_SCI', 'CA_HK_SKY']
hk_wave_exts = ['CA_HK_SCI_WAVE', 'CA_HK_SKY_WAVE']
hk_dark_fits = masters/KP.20221029.21537.28.fits
hk_bias_fits = None
hk_trace_path = masters/kpfMaster_HKOrderBounds20220909.csv
hk_wavelength_path = ["masters/kpfMaster_HKwave20220909_sci.csv", "masters/kpfMaster_HKwave20220909_sky.csv"]

# for module process:
do_l0_to_2d = True
do_order_trace = True
do_spectral_extraction = True
do_rv = True
<<<<<<< HEAD
do_rv_reweighting = False
do_hk = False
=======
do_rv_reweighting = True
do_hk = True
>>>>>>> 9c9db313
do_wavecopy_in_sp = True
do_qlp = True
do_bk_subtraction = True

# for L0->2D process
[WATCHFOR_L0]
# Define numbers of columns and rows in data section of channel images for each detector.
channel_datasec_ncols_green = 2040
channel_datasec_nrows_green = 2040
channel_datasec_ncols_red = 2040
channel_datasec_nrows_red = 4080
channel_orientation_ref_path_red = /test_biasflats/kpfsim_ccd_orient_red_2amp.txt
channel_orientation_ref_path_green = /test_biasflats/kpfsim_ccd_orient_green.txt
masterbias_path = /data/masters/20230314/kpf_20230314_master_bias.fits
pl_overscan_reg_green = [2040,2140]
srl_overscan_reg_green = [2040,2140]
prescan_reg = [0,4]
pl_overscan_reg_red = [4080,4180]
srl_overscan_reg_red = [2040,2140]
# overscan_method = clippedmean is n_sigma clipping and average over entire post-overscan strip.
# overscan_method = median is computed row by row.
overscan_method = clippedmean
n_sigma = 2.1
# overscan_clip is number of columns at start and end of each row in post-overscan strip to ignore.
overscan_clip = 5
overscan_order = 1
lev0_ffi_ext_red = ['RED_CCD']
lev0_ffi_ext_green = ['GREEN_CCD']
quicklook = False
gain_keyword = 'CCDGAIN'
input_dir = /data/L0/
output_dir = /data/2D/

# config file associated with the modules
[MODULE_CONFIGS]
order_trace = modules/order_trace/configs/default_recipe_kpf_20220505.cfg
spectral_extraction = modules/spectral_extraction/configs/default_recipe_kpf_20220505.cfg
radial_velocity = modules/radial_velocity/configs/default_recipe_kpf_targ.cfg
hk_spectral_extraction = modules/ca_hk/configs/default_hk.cfg
quicklook = modules/quicklook/configs/default.cfg
bias_subtraction = modules/bias_subtraction/configs/default.cfg
flat_fielding = modules/flat_fielding/configs/default.cfg
<|MERGE_RESOLUTION|>--- conflicted
+++ resolved
@@ -98,13 +98,8 @@
 do_order_trace = True
 do_spectral_extraction = True
 do_rv = True
-<<<<<<< HEAD
 do_rv_reweighting = False
-do_hk = False
-=======
-do_rv_reweighting = True
 do_hk = True
->>>>>>> 9c9db313
 do_wavecopy_in_sp = True
 do_qlp = True
 do_bk_subtraction = True
