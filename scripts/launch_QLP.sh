--- conflicted
+++ resolved
@@ -2,13 +2,8 @@
 
 # This script is designed to launch the 5 QLP instances with a single command
 
-<<<<<<< HEAD
-ncpus=10
-data_levels=("L0" "2D" "L1" "L2")
-=======
 ncpus=1
 data_levels=("L0" "2D" "L1" "L2" "masters")
->>>>>>> fba92180
 
 for lvl in "${data_levels[@]}"; do
     cmd="kpf --ncpus=${ncpus} --watch ${KPFPIPE_DATA}/${lvl}/ -r recipes/quicklook_watch_dir.recipe -c configs/quicklook_watch_dir.cfg"
