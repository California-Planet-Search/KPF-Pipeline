CCF_C=modules/CLib/CCF
init: 
	pip3 install -e .
	$(MAKE) C  -C ${CCF_C}

update: 
	pip3 install -r requirements.txt --upgrade

clear: 
	rm -f -r *.log

clean: clear
	rm -f -r build/
	rm -f -r dist/
	rm -f -r *.egg-info
	rm -f -r .pytest_cache
	find . -name '*.pyc' -exec rm -f {} +
	find . -name '*.pyo' -exec rm -f {} +

notebook:
	pip3 install jupyter
	jupyter notebook --port 8888 --allow-root --ip=0.0.0.0 ""&

docker:
	docker build --cache-from kpf-drp:latest --tag kpf-drp:latest .
<<<<<<< HEAD
	docker run -it -v ${PWD}:/code/KPF-Pipeline -v ${KPFPIPE_TEST_DATA}:/testdata -v ${KPFPIPE_DATA}:/data kpf-drp:latest bash
=======
	docker run -it -v ${PWD}:/code/KPF-Pipeline -v ${KPFPIPE_TEST_DATA}:/data kpf-drp:latest bash
>>>>>>> b88d1f84

regression_tests:
	pytest --cov=kpfpipe --cov=modules --pyargs tests.regression
	coveralls

performance_tests:
	pytest --pyargs tests.performance

validation_tests:
	pytest --pyargs tests.validation

.PHONY: init<|MERGE_RESOLUTION|>--- conflicted
+++ resolved
@@ -23,11 +23,7 @@
 
 docker:
 	docker build --cache-from kpf-drp:latest --tag kpf-drp:latest .
-<<<<<<< HEAD
 	docker run -it -v ${PWD}:/code/KPF-Pipeline -v ${KPFPIPE_TEST_DATA}:/testdata -v ${KPFPIPE_DATA}:/data kpf-drp:latest bash
-=======
-	docker run -it -v ${PWD}:/code/KPF-Pipeline -v ${KPFPIPE_TEST_DATA}:/data kpf-drp:latest bash
->>>>>>> b88d1f84
 
 regression_tests:
 	pytest --cov=kpfpipe --cov=modules --pyargs tests.regression
