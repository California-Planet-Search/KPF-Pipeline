keyword|datatype|comment
WLSFILE|string|Filename of wavelength solution file used
WLSFILE2|string|Filename of second wavelength solution file used for interpolation
WLSDIR|string|Directory of wavelength solution file used (4/12/24 - TO BE ADDED)
SNRSC452|float|SNR of L1 SCI spectrum (SCI1+SCI2+SCI3; 95th %ile) near 452 nm (second bluest order); on Green CCD
SNRSK452|float|SNR of L1 SKY spectrum (95th %ile) near 452 nm (second bluest order); on Green CCD
SNRCL452|float|SNR of L1 CAL spectrum (95th %ile) near 452 nm (second bluest order); on Green CCD
SNRSC548|float|SNR of L1 SCI spectrum (SCI1+SCI2+SCI3; 95th %ile) near 548 nm; on Green CCD
SNRSK548|float|SNR of L1 SKY spectrum (95th %ile) near 548 nm; on Green CCD
SNRCL548|float|SNR of L1 CAL spectrum (95th %ile) near 548 nm; on Green CCD
SNRSC652|float|SNR of L1 SCI spectrum (SCI1+SCI2+SCI3; 95th %ile) near 652 nm; on Red CCD
SNRSK652|float|SNR of L1 SKY spectrum (95th %ile) near 652 nm; on Red CCD
SNRCL652|float|SNR of L1 CAL spectrum (95th %ile) near 652 nm; on Red CCD
SNRSC747|float|SNR of L1 SCI spectrum (SCI1+SCI2+SCI3; 95th %ile) near 747 nm; on Red CCD
SNRSK747|float|SNR of L1 SKY spectrum (95th %ile) near 747 nm; on Red CCD
SNRCL747|float|SNR of L1 CAL spectrum (95th %ile) near 747 nm; on Red CCD
SNRSC852|float|SNR of L1 SCI (SCI1+SCI2+SCI3; 95th %ile) near 852 nm (second reddest order); on Red CCD
SNRSK852|float|SNR of L1 SKY spectrum (95th %ile) near 852 nm (second reddest order); on Red CCD
SNRCL852|float|SNR of L1 CAL spectrum (95th %ile) near 852 nm (second reddest order); on Red CCD
FR452652|float|Peak flux ratio between orders (452nm/652nm) using SCI2
FR548652|float|Peak flux ratio between orders (548nm/652nm) using SCI2
FR747652|float|Peak flux ratio between orders (747nm/652nm) using SCI2
FR852652|float|Peak flux ratio between orders (852nm/652nm) using SCI2
FR12M452|float|median(SCI1/SCI2) flux ratio near 452 nm; on Green CCD
FR12U452|float|uncertainty on the median(SCI1/SCI2) flux ratio near 452 nm; on Green CCD
FR32M452|float|median(SCI3/SCI2) flux ratio near 452 nm; on Green CCD
FR32U452|float|uncertainty on the median(SCI1/SCI2) flux ratio near 452 nm; on Green CCD
FRS2M452|float|median(SKY/SCI2) flux ratio near 452 nm; on Green CCD
FRS2U452|float|uncertainty on the median(SKY/SCI2) flux ratio near 452 nm; on Green CCD
FRC2M452|float|median(CAL/SCI2) flux ratio near 452 nm; on Green CCD
FRC2U452|float|uncertainty on the median(CAL/SCI2) flux ratio near 452 nm; on Green CCD
FR12M548|float|median(SCI1/SCI2) flux ratio near 548 nm; on Green CCD
FR12U548|float|uncertainty on the median(SCI1/SCI2) flux ratio near 548 nm; on Green CCD
FR32M548|float|median(SCI3/SCI2) flux ratio near 548 nm; on Green CCD
FR32U548|float|uncertainty on the median(SCI1/SCI2) flux ratio near 548 nm; on Green CCD
FRS2M548|float|median(SKY/SCI2) flux ratio near 548 nm; on Green CCD
FRS2U548|float|uncertainty on the median(SKY/SCI2) flux ratio near 548 nm; on Green CCD
FRC2M548|float|median(CAL/SCI2) flux ratio near 548 nm; on Green CCD
FRC2U548|float|uncertainty on the median(CAL/SCI2) flux ratio near 548 nm; on Green CCD
FR12M652|float|median(SCI1/SCI2) flux ratio near 652 nm; on Red CCD
FR12U652|float|uncertainty on the median(SCI1/SCI2) flux ratio near 652 nm; on Red CCD
FR32M652|float|median(SCI3/SCI2) flux ratio near 652 nm; on Red CCD
FR32U652|float|uncertainty on the median(SCI1/SCI2) flux ratio near 652 nm; on Red CCD
FRS2M652|float|median(SKY/SCI2) flux ratio near 652 nm; on Red CCD
FRS2U652|float|uncertainty on the median(SKY/SCI2) flux ratio near 652 nm; on Red CCD
FRC2M652|float|median(CAL/SCI2) flux ratio near 652 nm; on Red CCD
FRC2U652|float|uncertainty on the median(CAL/SCI2) flux ratio near 652 nm; on Red CCD
FR12M747|float|median(SCI1/SCI2) flux ratio near 747 nm; on Red CCD
FR12U747|float|uncertainty on the median(SCI1/SCI2) flux ratio near 747 nm; on Red CCD
FR32M747|float|median(SCI3/SCI2) flux ratio near 747 nm; on Red CCD
FR32U747|float|uncertainty on the median(SCI1/SCI2) flux ratio near 747 nm; on Red CCD
FRS2M747|float|median(SKY/SCI2) flux ratio near 747 nm; on Red CCD
FRS2U747|float|uncertainty on the median(SKY/SCI2) flux ratio near 747 nm; on Red CCD
FRC2M747|float|median(CAL/SCI2) flux ratio near 747 nm; on Red CCD
FRC2U747|float|uncertainty on the median(CAL/SCI2) flux ratio near 747 nm; on Red CCD
FR12M852|float|median(SCI1/SCI2) flux ratio near 852 nm; on Red CCD
FR12U852|float|uncertainty on the median(SCI1/SCI2) flux ratio near 852 nm; on Red CCD
FR32M852|float|median(SCI3/SCI2) flux ratio near 852 nm; on Red CCD
FR32U852|float|uncertainty on the median(SCI1/SCI2) flux ratio near 852 nm; on Red CCD
FRS2M852|float|median(SKY/SCI2) flux ratio near 852 nm; on Red CCD
FRS2U852|float|uncertainty on the median(SKY/SCI2) flux ratio near 852 nm; on Red CCD
FRC2M852|float|median(CAL/SCI2) flux ratio near 852 nm; on Red CCD
FRC2U852|float|uncertainty on the median(CAL/SCI2) flux ratio near 852 nm; on Red CCD
<<<<<<< HEAD
DATAPR2D|bool|QC: 2D red and green data present check
MONOTWLS|bool|QC: Monotonic wavelength-solution
DATAPRL1|bool|QC: L1 red and green data present check
=======
WLSFILE|string|first wavelength interpolation reference
WLSFILE2|string|second wavelength interpolation reference
>>>>>>> a14884a3
<|MERGE_RESOLUTION|>--- conflicted
+++ resolved
@@ -61,11 +61,7 @@
 FRS2U852|float|uncertainty on the median(SKY/SCI2) flux ratio near 852 nm; on Red CCD
 FRC2M852|float|median(CAL/SCI2) flux ratio near 852 nm; on Red CCD
 FRC2U852|float|uncertainty on the median(CAL/SCI2) flux ratio near 852 nm; on Red CCD
-<<<<<<< HEAD
-DATAPR2D|bool|QC: 2D red and green data present check
 MONOTWLS|bool|QC: Monotonic wavelength-solution
 DATAPRL1|bool|QC: L1 red and green data present check
-=======
 WLSFILE|string|first wavelength interpolation reference
-WLSFILE2|string|second wavelength interpolation reference
->>>>>>> a14884a3
+WLSFILE2|string|second wavelength interpolation reference