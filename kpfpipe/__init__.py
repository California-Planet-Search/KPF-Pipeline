--- conflicted
+++ resolved
@@ -4,10 +4,6 @@
 ## This is an ugly fix for local package dependencies 
 # --TODO-- find a better way to do this 
 sys.path.insert(0, os.path.abspath('../KeckDRPFramework'))
-<<<<<<< HEAD
-
-=======
->>>>>>> e11ac621
 
 import kpfpipe.cli
 
