## primitives from modules.
from modules.order_trace.src.order_trace import OrderTrace
from modules.spectral_extraction.src.order_rectification import OrderRectification
from modules.spectral_extraction.src.spectral_extraction import SpectralExtraction
from modules.radial_velocity.src.radial_velocity_init import RadialVelocityInit
from modules.radial_velocity.src.radial_velocity import RadialVelocity
from modules.radial_velocity.src.radial_velocity_reweighting_ref import RadialVelocityReweightingRef
from modules.radial_velocity.src.radial_velocity_reweighting import RadialVelocityReweighting
from modules.ca_hk.src.ca_hk_extraction import CaHKExtraction
from modules.quicklook.src.quick_prim import Quicklook
from modules.Utils.string_proc import str_replace
from modules.Utils.string_proc import date_from_kpffile
from modules.Utils.data_handler import ExtCopy
from modules.Utils.data_handler import FromCSV
from modules.Utils.data_handler import GetHeaderValue
from modules.Utils.data_handler import SelectObs
from modules.Utils.orientation_ref_reader import OrientationReference
from modules.Utils.overscan_subtract import OverscanSubtraction
from modules.image_processing.src.image_process import ImageProcessing
from modules.order_trace.src.order_mask import OrderMask
from modules.spectral_extraction.src.bary_corr import BaryCorrTable
from database.modules.query_db_nearest_master_files.src.query_db_nearest_master_files_framework import QueryDBNearestMasterFilesFramework
from database.modules.query_db_one_nearest_master_file.src.query_db_one_nearest_master_file_framework import QueryDBOneNearestMasterFileFramework

# set the flags for each process
# note: no rv reweighting is made here.
#       do_rv_reweighting will be reset after the method to produce the ratio table for reweighting is fixed later.

do_l0_to_2d = config.ARGUMENT.do_l0_to_2d
do_order_trace = config.ARGUMENT.do_order_trace
do_spectral_extraction = config.ARGUMENT.do_spectral_extraction
do_rv = config.ARGUMENT.do_rv
do_rv_reweighting = config.ARGUMENT.do_rv_reweighting
do_hk = config.ARGUMENT.do_hk
do_qlp = config.ARGUMENT.do_qlp
do_bk_subtraction = config.ARGUMENT.do_bk_subtraction
do_bc = config.ARGUMENT.do_bc

# data type of data model, 'KPF' for kpf data.
data_type = config.ARGUMENT.data_type
# if overwrite the existing data
overwrite = config.ARGUMENT.overwrite

# if copy wavelength solution data to L1 from file samples with wls data.
do_sp_wavecopy = config.ARGUMENT.do_wavecopy_in_sp

# file path for lev0 and lev1 data
lev0_file_path = ""
lev1_file_path = ""

## do L0->2D conversion for watch mode
if context.watch and do_l0_to_2d:
    invoke_subrecipe("./recipes/watchfor_kpf_l0.recipe")

##  reset process flags for the process of 2D to L1, L1 to L2, L2 to L2 reweighting for watch mode or non-watch mode ##
#   watch mode: command is with "--watch /data/L0|2D|L1/yyyymmdd".
#      => context.watch == True,  context.date_dir: yyyymmdd, context.file_path: /data/2D/yyyymmdd
#   non-watch mode:  Command is with "--date /data/L0|2D|L1/yyyymmdd" or "--date yyyymmdd".
#      => context.watch == False,  context.date_dir: yyyymmdd, context.file_path: /data/2D/yyyymmdd or yyyymmdd

if context.watch:
	sel_obsid = context.date_dir
	file_path = context.file_path

	# do spectral extraction if 2D data is made after watching L0, then do 2D->l1->l2
	if 'L0' in file_path:
		lev0_file_path = str_replace(file_path, 'L0', '2D')
		lev0_file_path = str_replace(lev0_file_path, '.fits', '_2D.fits')
		lev1_file_path = str_replace(file_path, 'L0', 'L1')
		do_order_trace = False
		do_spectral_extraction = True
		do_rv = True
		# do_rv_reweighting = True

	# do spectral extraction if 2D data is watched, do 2D->l1->l2
	if '2D' in file_path:
		lev0_file_path = file_path
		lev1_file_path = str_replace(file_path, '2D', 'L1')
		do_order_trace = False
		do_spectral_extraction = True
		do_rv = True
		# do_rv_reweighting = True

	# do rv if L1 data is watched, do l1->l2
	if 'L1' in file_path:
		lev1_file_path = file_path
		lev0_file_path = str_replace(file_path, 'L1', '2D')
		do_order_trace = False
		do_spectral_extraction = False
		do_rv = True
		# do_rv_reweighting = True

else:
	sel_obsid = context.date_dir
	file_path = context.file_path

	# if not including 2D or L1, the flag is set as what kpf_drp.cfg sets.
	# if including 2D, do l0->l1->l2
	if '2D' in file_path:
		do_order_trace = False
		do_spectral_extraction = True
		do_rv = True
		# do_rv_reweighting = True

	# if including L1, do l1->l2
	if 'L1' in file_path:
		do_order_trace = False
		do_spectral_extraction = False
		do_rv = True
		# do_rv_reweighting = True

	# if doing reweighted L2
	if 'L2' in file_path:
		do_order_trace = False
		do_spectral_extraction = False
		do_rv = False
		# do_rv_reweighting = True

## set path to output and input (for 2D, flat and masters) data
# date dir for 2D, masters input and L1 and L2 output.
date_dir = sel_obsid + '/'

flat_file_pattern = config.ARGUMENT.flat_file
# date dir for flat file
date_dir_flat = date_from_kpffile(flat_file_pattern)
if date_dir_flat == None or date_dir_flat == '':
	date_dir_flat = date_dir
else:
	date_dir_flat = date_dir_flat + '/'

output_dir = config.ARGUMENT.output_dir
input_2d_dir = config.ARGUMENT.input_dir_root + date_dir
input_2d_dir_flat = config.ARGUMENT.input_dir_root + date_dir_flat
test_data_dir = output_dir + "masters/"

## general purpose variables
ccd_list = config.ARGUMENT.ccd_list
lev0_stem_suffix = config.ARGUMENT.output_lev0_suffix
lev1_stem_suffix = config.ARGUMENT.output_lev1_suffix
lev2_stem_suffix = config.ARGUMENT.output_lev2_suffix
fits_ext = '.fits'
csv_ext = '.csv'

poly_degree = config.ARGUMENT.fitting_poly_degree
ccd_idx=config.ARGUMENT.ccd_idx

start_order= config.ARGUMENT.start_order
rect_method = config.ARGUMENT.rectification_method
extract_method = config.ARGUMENT.extraction_method
orderlet_names = config.ARGUMENT.orderlet_names
flat_rect = '_'+rect_method

## full path for wavelength solution sample files for each fiber
wls_list = config.ARGUMENT.wls_fits
wave_fits = []
for wls in wls_list:
	wave_fits = wave_fits + [output_dir + wls]


# Override wave_fits list with optional database query for nearest WLS master file.

do_db_query_for_one_nearest_wls_master_file = config.ARGUMENT.do_db_query_for_one_nearest_wls_master_file
date_dir_db_query = context.date_dir
cal_file_level = config.ARGUMENT.cal_file_level
contentbitmask = config.ARGUMENT.contentbitmask
cal_type_pair = config.ARGUMENT.cal_type_pair

do_db_query_for_one_nearest_wls_master_file = True

if do_db_query_for_one_nearest_wls_master_file:

    query_one_nearest_master_file_list = QueryDBOneNearestMasterFileFramework(data_type,
                                                                              date_dir_db_query,
                                                                              cal_file_level,
                                                                              contentbitmask,
                                                                              cal_type_pair)

    db_wls_exit_code = query_one_nearest_master_file_list[0]

    if db_wls_exit_code == 0:

        db_wls_rec = query_one_nearest_master_file_list[1]
        db_wls_master_file = db_wls_rec[6]

        wave_fits = []
        for wls in wls_list:
<<<<<<< HEAD
            wave_fits = wave_fits + [output_dir + db_wls_master_file]

=======
	          wave_fits = wave_fits + [output_dir + db_wls_master_file]
>>>>>>> 67e852a2

#### variables related to input/output and process conditions for order_trace, spectral extraction, CA-HK, rv and qlp

## for order trace:  input, output and image area
#    data_row_range, data_col_range: image area for order trace process:
#       [n1, n2] means from n1-th row (or column) to the n2-th row (or column).
#       if n1 or n2 is negative, it means counting from the right end (the last one).
#    origin: origin of the image to be processed
data_row_range = [0, -1]
data_col_range = [0, -1]
origin = [data_col_range[0], data_row_range[0]]

#    lev0_flat_pattern: input flat fits => /data/2D/<date_dir_flat>/<flat_file>
#    output_order_trace: output path => /data/order_trace/<date_dir_flat>/
lev0_flat_pattern = input_2d_dir_flat + flat_file_pattern + fits_ext
output_order_trace = output_dir + config.ARGUMENT.output_trace + date_dir_flat


## for spectral extraction: input and output
#    lev0_science_pattern: if watch mode => a single 2D file, /data/2D/<date_dir>/<a single watched 2D fits>
#                          if non-watch mode => a path pattern of 2D files => /data/2D/<date_dir>/*.fits
#    output_extraction: output path => /data/L1/<date_dir>/
#    wave_to_ext: extensions in L1 containing wavelength solution data for each fiber.

if lev0_file_path:
    lev0_science_pattern = lev0_file_path
else:
    lev0_science_pattern = input_2d_dir + '*' + fits_ext
output_extraction = output_dir + config.ARGUMENT.output_extraction + date_dir
wave_to_ext = config.ARGUMENT.wave_to_ext

#    output_clip: only needed when rect_method != norect: directory containing files with polygon clipping information
#                  for faster vertical or normal rectification => /data/L1/clip_np/vertical(or normal)/
#    orders_per_ccd: total order for each ccd.
#    s_bary_idx: start index in bary corr table for each ccd

if rect_method != 'norect':
	output_clip = output_extraction + config.ARGUMENT.output_clip + rect_method + '/'
else:
	output_clip = None
orders_per_ccd = config.ARGUMENT.orders_per_ccd
s_bary_idx = [0, orders_per_ccd[0]]

## for radial velocity and rv reweighting input and output
#    input_lev1_pattern: if watch mode => a single L1 file, /data/L1.<a single watched L1 fits>
#                        if non-watch mode => a path pattern of L1 files,  /data/L1/<date_dir>/*.fits
#    output_rv, output_rv_rw: L2 output for rv and rv reweighting.
#    bc_path: path to files containing barycentric correction of a star over a period
#    lev2_pattern: a path pattern of L2 files produced by rv and before rv reweighting => /data/L2/<data_dir>/*_L2.fits
if lev1_file_path:
	input_lev1_pattern = lev1_file_path
else:
	input_lev1_pattern = output_extraction + '*' + lev1_stem_suffix + fits_ext
output_rv = output_dir + config.ARGUMENT.output_rv + date_dir
output_rv_rw = output_rv + config.ARGUMENT.output_rv_reweighting
bc_path = output_dir + config.ARGUMENT.output_barycorr
lev2_pattern = output_rv + '*' + lev2_stem_suffix + fits_ext

reweighting_method = config.ARGUMENT.reweighting_method
data_ext_rv = config.ARGUMENT.orderlet_names_rv
ccf_ext_names = config.ARGUMENT.ccf_ext
rv_ext = config.ARGUMENT.rv_ext
is_rv_cal = config.ARGUMENT.rv_correct_by_cal
if 'static' in reweighting_method:
	static_ccf_ratio = config.ARGUMENT.static_ccf_ratio
else:
	static_ccf_ratio = None

## for ca_hk input 2D  and output L1, ca_hk trace and wavelength solution tables
#    input_hk_pattern: for watch mode =>  a single 2D file,
#                      for non-watch mode => a a path pattern of 2D files for <data_dir>
#                      (same 2D sources as the input for spectral extraction)
#    hk_fiber_list: CA-HK spectrometer fibers
#    hk_spec_exts: extensions containing 1D extracted spectrum for the fibers in hk_fiber_list
#    hk_wave_exts: extensions containing wavelength solution for the fibers in hk_fiber_list
#    hk_trace_table: CA-HK trace file for spectrum extraction, /data/masters/<xxx.csv>
#    hk_wavelength_tables: wavelength solution files for each fiber, [/data/masters/<xxx.csv>,...]
input_hk_pattern = lev0_science_pattern

## path containing ca_hk trace file and wavelength table
input_hk_data_dir = output_dir
hk_fiber_list = config.ARGUMENT.hk_fiber_list
hk_spec_exts = config.ARGUMENT.hk_extract_exts
hk_wave_exts = config.ARGUMENT.hk_wave_exts
hk_trace_table = input_hk_data_dir + config.ARGUMENT.hk_trace_path
hk_wavelength_csvs = config.ARGUMENT.hk_wavelength_path
hk_wavelength_tables = []
for hk_w in hk_wavelength_csvs:
	hk_wavelength_tables = hk_wavelength_tables + [input_hk_data_dir + hk_w]

## for qlp
output_qlp =  output_dir + config.ARGUMENT.output_qlp + date_dir
end_of_night_summary = False

####  process for order trace, spectral extraction and CA-HK, radial velocity, and qlp
## qlp are invoked at the following processing spots,
#  - before spectral extraction
#  - after spectral extraction
#  - after radial velocity

## do order trace
#  description: find traces from L0 flat data for each ccd, and produce rectified L0 flat data.
#  input: L0 flat
#  output: order trace result in csv and rectiified L0 flat
#  variable highlights:
#    flat_stem: file basename (flat_stem) from flat file path
#    trace_list: list containing order trace result file for each ccd.
#                i.e. [/data/order_trace/<date_dir_flat>/<flat_stem>_GREEN_CCD.csv, ... /<flat_stem>_RED_CCD.csv]
#    b_all_traces: a boolean to indicate if the order trace result for all ccds are produced successfully (or exists).
#    lev0_flat_rect: KPF0 instance containing rectified L0 flat data (the image with straighten traces)
#    output_lev0_flat_rect: fits file for lev0_flat_rect, /data/order_trace/<date_dir_flat>/<flat_stem>_<rect_method>.fits
#  primitives:
#    OrderTrace: order trace
#    OrderRectification: order trace rectification

ll0 = lev0_flat_pattern
input_flat_file = find_files(lev0_flat_pattern)[0]
_, short_flat_file = split(input_flat_file)
flat_stem, flat_ext = splitext(short_flat_file)

trace_list = []
b_all_traces = False
lev0_flat_rect = None

if do_order_trace:
	flat_data = None

	if exists(input_flat_file):
		# read in flat fits file to produce KPF0 instance
		flat_data = kpf0_from_fits(input_flat_file)
		b_all_traces = True

		# loop to do order trace per ccd in case the order trace result file doesn't exist, and output to trace_list
		for idx in ccd_idx:
			ccd = ccd_list[idx]
			output_lev0_trace_csv = output_order_trace + flat_stem + '_' + ccd + csv_ext
			trace_list = trace_list + [output_lev0_trace_csv]
			if not exists(output_lev0_trace_csv):
				order_result_data = OrderTrace(flat_data, data_extension=ccd + '_STACK',
					result_path=output_lev0_trace_csv, is_output_file=True,
					data_col_range=data_col_range, data_row_range=data_row_range,
					fitting_poly_degree=poly_degree)

			b_all_traces = b_all_traces and exists(output_lev0_trace_csv)

	output_lev0_flat_rect = output_order_trace + flat_stem + flat_rect + fits_ext
	lev0_flat_rect = flat_data

	# generate rectification result to flat level0 to avoid repeating the same process in spectral extraction

	if not exists(output_lev0_flat_rect):
		# do rectification on the flat data in case the order trace result files for all ccds exist.
		# b_lev0_rect: a boolean to determine if continuing to do OrderRectification and produce output_lev0_flat_rect

		b_lev0_rect = lev0_flat_rect != None and b_all_traces
		if b_lev0_rect:
			for idx in ccd_idx:
				ccd = ccd_list[idx]
				# no clip file if rect_method == 'norect'
				# or clip_file = output_clip + flat_stem + '_' + ccd
				clip_file = None
				trace_file = trace_list[idx]

				if b_lev0_rect:
					lev0_flat_rect = OrderRectification(None, lev0_flat_rect,
							orderlet_names=orderlet_names[idx],
							trace_file=trace_file, data_extension=ccd,
							rectification_method=rect_method,
							clip_file=clip_file,
							origin=origin, poly_degree=poly_degree)

				# if lev0_flat_rect is not produced, the order rectfication stops here.
				b_lev0_rect = b_lev0_rect and lev0_flat_rect != None
			if b_lev0_rect:
				result = to_fits(lev0_flat_rect, output_lev0_flat_rect)

## do spectral extraction including CA-HK extraction
#  description: do spectrum extraction based on extraction method (summ or optimal) per fiber per ccd and
#               spectral extraction from CA-HK spectrometer fibers.
#               copy wavelength solution data from wls sample files to produced L1 data.
#  input: 2D fits
#  output: L1 fits
#  variable highlights:
#    lev1_stem: name base of L1 file to produce.
#    output_lev1_file: path of produced L1 file,  /data/L1/<date_dir>/<lev1_stem>_L1.fits
#    lev1_list: a list containing the path of L1 files produced by either spectral extraction or ca_hk extraction.
#
#    for spectral extraction:
#      output_lev0_flat_rect: fits file with rectified L0 flat data
#      lev0_flat_rect: KPF0 instance for 'output_lev0_flat_rect'
#      b_all_traces: a boolean to indicate if the order trace results for all ccds exist.
#      trace_list: list containing order trace result file for each ccd.
#                  [/data/order_trace/<date_dir_flat>/<flat_stem>_GREEN_CCD.csv (or <flat_stem>_RED_CCD.csv)]
#      b_level1_sp: a boolean to indicate if spectral extraction for each L0 is successful.
#      op_data: KPF1 instance containing spectral extraction result which is added into op_data extension by extension
#               per specified extension list (order_names) in each ccd iteration.
#      wavecal_data: KPF1 instance per wls sample file.
#    for ca_hk:
#      hk_dark_data: KPF0 for dark data
#      hk_bias_data: KPF0 for bias data
#  primitives:
#    SpectralExtraction: spectral extraction
#    ExtCopy: extension copy from the extension of one data model instance to the extension of another
#             (or the same) data model instance.
#    CaHKExtraction: CA HK extraction.
#

lev1_list = []

if do_spectral_extraction or do_hk or do_bc:
	lev0_flat_rect = None

	# prepare trace files and rectified L0 flat data for spectral extraction
	if do_spectral_extraction:
		# existence of flat and trace files
		output_lev0_flat_rect = output_order_trace + flat_stem + flat_rect + fits_ext
		if exists(output_lev0_flat_rect):
			lev0_flat_rect = kpf0_from_fits(output_lev0_flat_rect, data_type=data_type)

		if not trace_list:
			b_all_traces = True
			for idx in ccd_idx:
				lev0_trace_csv = output_order_trace + flat_stem + '_' + ccd_list[idx] + csv_ext
				trace_list = trace_list + [lev0_trace_csv]
				b_all_traces = b_all_traces and exists(lev0_trace_csv)

	# prepare bias, dark data for ca_hk
	if do_hk:
		hk_dark_data = config.ARGUMENT.hk_dark_fits
		hk_bias_data = config.ARGUMENT.hk_bias_fits
		if hk_dark_data:
			hk_dark_data = kpf0_from_fits(input_hk_data_dir + hk_dark_data, data_type = data_type)
		else:
			hk_dark_data = None

		if hk_bias_data:
			hk_bias_data = kpf0_from_fits(input_hk_data_dir + hk_bias_data, data_type=data_type)
		else:
			hk_bias_data = None

	# loop through ccd and L0 to do spectral extraction
	for input_lev0_file in find_files(lev0_science_pattern):
		# lev0_data is KPF0 instance for input_lev0_file
		lev0_data = kpf0_from_fits(input_lev0_file, data_type=data_type)
		_, short_lev0_file = split(input_lev0_file)
		lev1_stem, lev1_ext = splitext(short_lev0_file)

		# lev1_stem is w/o "_2D" suffix
		if lev0_stem_suffix != None:
			if lev0_stem_suffix in lev1_stem:
				lev1_stem = str_replace(lev1_stem, lev0_stem_suffix, "")
		output_lev1_file = output_extraction + lev1_stem + lev1_stem_suffix + fits_ext

		# produce level 1 by spectral extraction if overwrite or L1 file doesn't exist
		if overwrite or not exists(output_lev1_file):
			b_level1_sp = False

			# do spectral extraction if do_spectral_extraction, rectified flat data existing and all trace results exist.
			if do_spectral_extraction and (lev0_flat_rect != None) and b_all_traces:
				b_level1_sp = True


			if do_qlp and (b_level1_sp or do_hk or do_bc):
				Quicklook(lev0_data, output_qlp, end_of_night_summary)

			# loop through ccd to do spectral extraction
			if b_level1_sp:
				# do background subtraction
				if do_bk_subtraction:
					order_mask = None
					# create order mask for background subtraction
					for idx in ccd_idx:
						order_mask = OrderMask(lev0_data, order_mask, orderlet_names=orderlet_names[idx],
								start_order=start_order[idx], trace_file=trace_list[idx],
								data_extension=ccd_list[idx])
					# update L0 by background subtraction
					if order_mask != None:
						lev0_data = ImageProcessing(lev0_data, order_mask, ccd_list, data_type, None)

				op_data = None
				for idx in ccd_idx:
					ccd = ccd_list[idx]
					order_names = orderlet_names[idx]
					trace_file = trace_list[idx]

					clip_file = None

					op_data = SpectralExtraction(lev0_data, lev0_flat_rect, op_data,
								orderlet_names=order_names,
								orderlets_on_image=order_names,
								total_order_per_ccd=orders_per_ccd,
								start_order=start_order[idx],
								ccd_index = idx,
								rectification_method=rect_method, extraction_method=extract_method,
								clip_file=clip_file, data_extension=ccd, trace_file=trace_file)


				if op_data != None:
					result = to_fits(op_data, output_lev1_file)

			# copy wls to the proper extension of lev1 data
			if do_sp_wavecopy and exists(output_lev1_file):
				output_data = kpf1_from_fits(output_lev1_file, data_type = data_type)
				for idx in ccd_idx:
					if wave_fits[idx] != None and exists(wave_fits[idx]):
						wavecal_data = kpf1_from_fits(wave_fits[idx], data_type=data_type)
						for ext in wave_to_ext[idx]:
							ExtCopy(wavecal_data, ext, ext, to_data_model=output_data)
				result = to_fits(output_data, output_lev1_file)

			if do_bc and exists(output_lev1_file):
				# add bary correction result to existing L1 file
				output_data = kpf1_from_fits(output_lev1_file, data_type = data_type)
				t_order = 0
				for idx in ccd_idx:
					t_order = t_order + orders_per_ccd[idx]

				# all extensions of same ccd in wls has the same data
				for idx in ccd_idx:
					output_data = BaryCorrTable(lev0_data, output_data, t_order, orders_per_ccd[idx],
								start_bary_index=s_bary_idx[idx], wls_ext=wave_to_ext[idx][0])
				result = to_fits(output_data, output_lev1_file)

			# do ca_hk extraction
			if do_hk:
				# add ca_hk extraction result to existing L1 file or create a new L1 file if L1 file doesn't exist
				if not exists(output_lev1_file):
					output_data = None
				else:
					output_data = kpf1_from_fits(output_lev1_file, data_type = data_type)

				output_data = CaHKExtraction(lev0_data, hk_trace_table, hk_fiber_list, output_data, output_exts=hk_spec_exts,
						output_wave_exts=hk_wave_exts,
						dark=hk_dark_data, wave_files=hk_wavelength_tables)

				if output_data != None:
					result = to_fits(output_data, output_lev1_file)

			if exists(output_lev1_file):
				lev1_list = lev1_list + [output_lev1_file]
				if do_qlp:
					Quicklook(lev0_data, output_qlp, end_of_night_summary)

## do radial velocity or rv reweighting:
#  description: do radial velocity on the specified extensions of L1 data and produce L2 data.
#               do radial velocity reweighting based on the ratio table for the reweighting.
#               (note: method for radial velocity reweighting will be further finalized.)
#  input: L1 fits
#  output: L2 fits
#  variable highlights:
#    rv_star_dir: the directory containing star config file.
#    area_def: list of list in which the order range and range along x-axis like [start_order, end_order, start_x, end_x],
#              for each ccd is defined for rv process.
#    selected_lev1_files: list of L1 files for rv process.
#    rv_data: KPF2 instance containing rv result, the rv result is added into rv_data extension by extension per specified
#             extension list (data_ext_rv) in each ccd iteration.
#    output_lev2_file: L2 output file for rv_data, /data/L2/<date_dir>/<basename>_L2.fits
#
#  primitives:
#    RadialVelocityInit: do rv init on each L1 input.
#    RadialVelocity: do radial velocity per ccd per L1 data.
#
rv_test = do_rv or do_rv_reweighting
if do_rv or do_rv_reweighting:
	rv_star_dir = test_data_dir

	# L1 area to be processed
	area_def = [[0, orders_per_ccd[0]-1, 500, -500], [0, orders_per_ccd[1]-1, 500, -500]]

	if not lev1_list:
		lev1_list = find_files(input_lev1_pattern)

	# select L1 files from lev1_list by using SelectObs, a primitive to filter files from a file list based on selection rule, selection_ref.
	# all files in lev1_list are selected if list_socal is None.
	if do_rv:
		list_socal = None
		selected_lev1_files = SelectObs(lev1_list, selection_ref=list_socal, observation_id=sel_obsid)
	else:
		selected_lev1_files = []

	# iterating the loop to do rv on each L1 from the list
	for input_lev1_file in selected_lev1_files:
		_, short_lev1 = split(input_lev1_file)
		short_lev2 = str_replace(short_lev1, lev1_stem_suffix, lev2_stem_suffix)
		output_lev2_file = output_rv + short_lev2

		# do rv if oeverwrite or L2 output doesn't exist
		rv_data = None
		if overwrite or not exists(output_lev2_file):
			lev1_data = kpf1_from_fits(input_lev1_file, data_type=data_type)
			rv_init = RadialVelocityInit(start_time="2021-03-01", l1_data=lev1_data, bc_corr_path=bc_path, test_data_path=rv_star_dir)

			for idx in ccd_idx:
				rv_data = RadialVelocity(lev1_data, rv_init, rv_data,
						data_ext_rv[idx], ccf_ext=ccf_ext_names[idx], rv_ext=rv_ext,
						area_def=area_def[idx], start_seg=area_def[idx][0], end_seg=area_def[idx][1],
						rv_set=idx, ccf_engine='c', start_bary_index=s_bary_idx[idx], rv_correction_by_cal=is_rv_cal)
			if rv_data != None:
				result = to_fits(rv_data, output_lev2_file)

		if do_qlp:
			# get lev0 w/o _2D suffix
			short_lev0 = str_replace(short_lev1, lev1_stem_suffix, "")
			input_lev0_file = input_2d_dir + short_lev0
			if not find_files(input_lev0_file):
				short_lev0 = str_replace(short_lev1, lev1_stem_suffix, lev0_stem_suffix)
				input_lev0_file = input_2d_dir + short_lev0
			if find_files(input_lev0_file):
				lev0_data = kpf0_from_fits(input_lev0_file,data_type=data_type)
				Quicklook(lev0_data, output_qlp, end_of_night_summary)


		# do reweighting on each L2
		if 'static' in reweighting_method and do_rv_reweighting:
			if exists(output_lev2_file):
				lev2_rv = kpf2_from_fits(output_lev2_file, data_type=data_type)
				reweighted_output = output_rv_rw + short_lev2
				for idx in ccd_idx:
					ccf_ratio_file = output_dir + static_ccf_ratio[idx]
					start_seg = area_def[idx][0]
					t_segment = area_def[idx][1] -  area_def[idx][0] + 1
					ratio_ref = RadialVelocityReweightingRef(None, reweighting_method,
							t_segment, cf_hdu_name=ccf_ext_names[idx],
							is_ratio_data = True,
							ccf_ratio_file=ccf_ratio_file, ccf_start_index=start_seg)
					if ratio_ref is not None:
						lev2_rv = RadialVelocityReweighting(lev2_rv, reweighting_method, ratio_ref,
								t_segment, ccf_ext=ccf_ext_names[idx],
								rv_ext=rv_ext,  rv_ext_idx=idx, ccf_start_index=start_seg)
				if lev2_rv is not None:
					result = to_fits(lev2_rv, reweighted_output)
<|MERGE_RESOLUTION|>--- conflicted
+++ resolved
@@ -181,15 +181,13 @@
 
         db_wls_rec = query_one_nearest_master_file_list[1]
         db_wls_master_file = db_wls_rec[6]
-
         wave_fits = []
         for wls in wls_list:
-<<<<<<< HEAD
             wave_fits = wave_fits + [output_dir + db_wls_master_file]
 
-=======
+        wave_fits = []
+        for wls in wls_list:
 	          wave_fits = wave_fits + [output_dir + db_wls_master_file]
->>>>>>> 67e852a2
 
 #### variables related to input/output and process conditions for order_trace, spectral extraction, CA-HK, rv and qlp
 
