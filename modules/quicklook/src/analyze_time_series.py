--- conflicted
+++ resolved
@@ -727,9 +727,12 @@
         that are on-sky/off-sky and after start_date and/or before end_date. 
     
         Args:
-            columns (string or list of strings, optional) - database columns to query. 
-                                                            If None, all columns are retrieved.
-                                                            Retrieving all columns can be time consuming.  With two years of observations in the database, retrieving 1, 10, 100, 1000 days takes 0.13, 0.75, 2.05, 44 seconds.
+            columns (string or list of strings, optional) - 
+               database columns to query. 
+               If None, all columns are retrieved.
+               Retrieving all columns can be time consuming.  
+               With two years of observations in the database, 
+               retrieving 1, 10, 100, 1000 days takes 0.13, 0.75, 2.05, 44 seconds.
             only_object (string) - object name to include in query
             object_like (string) - partial object name to search for
             on_sky (True, False, None) - using FIUMODE, select observations that are on-sky (True), off-sky (False), or don't care (None)
@@ -737,13 +740,6 @@
             start_date (datetime object) - only return observations after start_date
             end_date (datetime object) - only return observations after end_date
             verbose (boolean) - if True, prints the SQL query
-<<<<<<< HEAD
-
-=======
-    
->>>>>>> a14884a3
-        Returns:
-            Pandas dataframe of the specified columns matching the constraints.
         """
         
         conn = sqlite3.connect(self.db_path)
