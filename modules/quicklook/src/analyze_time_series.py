--- conflicted
+++ resolved
@@ -309,16 +309,6 @@
 
             # If any associated file has been updated, proceed
             if self.is_any_file_updated(L0_file_path):
-<<<<<<< HEAD
-                L0_header_data  = self.extract_kwd(L0_file_path,       self.L0_header_keyword_types, extension='PRIMARY')   
-                D2_header_data  = self.extract_kwd(D2_file_path,       self.D2_header_keyword_types, extension='PRIMARY')   
-                L1_header_data  = self.extract_kwd(L1_file_path,       self.L1_header_keyword_types, extension='PRIMARY')   
-                L2_header_data1 = self.extract_kwd(L2_file_path,       self.L2_header_keyword_types, extension='PRIMARY')   
-                L2_header_data2 = self.extract_kwd(L2_file_path,       self.L2_RV_header_keyword_types, extension='RV')   
-                L0_telemetry    = self.extract_telemetry(L0_file_path, self.L0_telemetry_types) 
-
-                header_data = {**L0_header_data, **D2_header_data, **L1_header_data, **L2_header_data1, **L2_header_data2, **L0_telemetry}
-=======
                 L0_header_data = self.extract_kwd(L0_file_path,       self.L0_header_keyword_types, extension='PRIMARY')   
                 D2_header_data = self.extract_kwd(D2_file_path,       self.D2_header_keyword_types, extension='PRIMARY')   
                 L1_header_data = self.extract_kwd(L1_file_path,       self.L1_header_keyword_types, extension='PRIMARY')   
@@ -327,7 +317,6 @@
                 L0_telemetry   = self.extract_telemetry(L0_file_path, self.L0_telemetry_types) 
 
                 header_data = {**L0_header_data, **D2_header_data, **L1_header_data, **L2_header_data, **L2_RV_header_data, **L0_telemetry}
->>>>>>> 901b8d17
                 header_data['ObsID'] = base_filename
                 header_data['datecode'] = get_datecode(base_filename)
                 header_data['L0_filename'] = os.path.basename(L0_file_path)
