import numpy as np
import math
import time
import pandas as pd
from astropy.io import fits
import re
from modules.Utils.config_parser import ConfigHandler
#from memory_profiler import profile
import os

# Pipeline dependencies
# from kpfpipe.logger import start_logger
# from kpfpipe.primitives.level0 import KPF0_Primitive
# from kpfpipe.models.level0 import KPF0


class OptimalExtractionAlg:
    """
    This module defines class 'OptimalExtractionAlg' and methods to perform the optimal or summation
    extraction which reduces 2D spectrum to 1D spectrum for each order, or perform the rectification on either 2D
    flat or spectrum.
    The process includes 2 steps. In the first step, the curved order from the 2D spectral data and/or flat data
    is straighted and output to a new 2D data set by using the specified rectification method.
    The second step performs either the optimal or summation extraction to reduce the 2D data made by
    the first step into 1D data for each order based on the specified extraction method.

    In the first step, the pixels along the normal or vertical direction of the order trace are collected and
    processed column by column by using one of three methods,

        - no rectification method: collecting the pixels within the edge size along the north-up direction
          of the order and taking the pixel flux in full to result the output pixel.
        - vertical rectification method: collecting the pixels within the edge size along the north-up direction
          of the order and performing fractional summation over the collected pixels to result the output pixel.
          The output pixel coverage is based on the vector along the vertical direction and
          the weighting for the fractional summation is based on the overlapping between the collected pixels
          and the output pixel.
        - normal rectification method: collecting the pixels within the edge size along the normal direction
          of the order and performing fractional summation over the collected pixels to result the output pixel.
          The output pixel coverage is based on the vector along the normal direction and the weighting for the
          fractional summation is based on the overlapping between the collected pixels and the output pixel.

    In the second step, either spectral extraction or no operation is made.
    If spectral extraction is made, either optimal or summation extraction is performed
    to reduce the 2D data along each order into 1D data. By using optimal extraction, the output pixel of the
    first step from the spectrum data are weighted and summed up column by column and the weighting is based on
    the associated output pixels of the first step from the flat data. By using summation extraction,
    the pixels are summed up directly without the weighting. If no operation is made, the 2D results of
    all orders from the first step are combined like the raw image with straight orders.

    Args:
        flat_data (numpy.ndarray): 2D flat data, raw data or rectified data.
        flat_header (fits.header.Header): fit header of flat data.
        spectrum_data (numpy.ndarray): 2D spectrum data, raw data or rectified data. None is allowed in case the
            instance is created to perform rectification on flat data only.
        spectrum_header (fits.header.Header): fits header of spectrum data. None is allowed in case no spectrum data.
        order_trace_data (Union[numpy.ndarray, pandas.DataFrame]): order trace data including polynomial coefficients,
            top/bottom edges and area coverage of the order trace.
        order_trace_header (dict): fits header of order trace extension.
        config (configparser.ConfigParser, optional): config context. Defaults to None.
        logger (logging.Logger, optional): Instance of logging.Logger. Defaults to None.
        rectification_method (int, optional): There are three methods used to collect pixels from orders of spectrum
                data and flat dta for spectral extraction. Defaults to NoRECT.

                - OptimalExtractionAlg.NoRECT: Pixels at the north-up direction along the order are collected.
                  No rectification. (the fastest computation).
                - OptimalExtractionAlg.VERTICAL: Pixels at the north-up direction along the order are collected
                  to be rectified.
                - OptimalExtractionAlg.NORMAL: Pixels at the normal direction of the order are collected to
                  be rectified.
        extraction_method (int, optional): There are 2 extraction methods performing extraction on collected
                flux along the order or no extraction is made. Defaults to OPTIMAL.

                - OptimalExtractionAlg.OPTIMAL (i.e. 'optimal'): for optimal extraction.
                - OptimalExtractionAlg.SUM (i.e. 'sum'): for summation extraction.
                - OptimalExtractionAlg.NOEXTRACT (i.e. 'rectonly'): no reduction on rectified
                  (including VERTICAL, NORMAL or NoRECT rectification method) order trace.
        clip_file (str, optional): Prefix of clip file path. Defaults to None. Clip file is used to store the
            polygon clip data for the rectification method which is not NoRECT.

    Note:
        Any rectification method combined with extraction method `NOEXTRACT` means only rectification step and no
        extraction is involved and the output is 2D image with the straightened orders at the location of the
        original curved ones.

    Attributes:
        logger (logging.Logger): Instance of logging.Logger.
        flat_flux (numpy.ndarray): Numpy array storing 2d flat data.
        spectrum_flux (numpy.ndarray): Numpy array storing 2d spectrum data for optimal extraction. None is allowed.
        spectrum_header (fits.header.Header): Header of the fits for spectrum data. None is allowed.
        poly_order (int): Polynomial order for the approximation made on the order trace.
        origin (list): The origin of the image from the original raw image.
        instrument (str): Instrument of the observation.
        config_param (ConfigHandler): Related to 'PARAM' section or the section associated with
            the instrument if it is defined in the config file.
        order_trace (numpy.ndarrary): Order trace results from order trace module including polynomial coefficients,
            top/bottom edges and  area coverage of the order trace.
        total_order (int): Total order in order trace object.
        order_coeffs (numpy.ndarray): Polynomial coefficients for order trace from higher to lower order.
        order_edges (numpy.ndarray): Bottom and top edges along order trace.
        order_xrange (numpy.ndarray): Left and right boundary of order trace.
        debug_output (str): File path for the file that the debug information is printed to. The printing goes to
            standard output if it is an empty string or no printing is made if it is None.
        is_time_profile (bool): Print out the time status while running.
        is_debug (bool): Print out the debug information while running.
        extracted_flux_pixels (numpy.ndarray): Container to hold the rectified data.
        is_raw_flat (bool): If the flat data is raw image or rectified image.
        is_raw_spectrum (bool): If the spectrum data is raw image or rectified image.
        clip_file_prefix (str): Prefix of the clip files.
        output_clip_area (bool): Flag to indicate if outputting the polygon clipping information to clip file or not.
        output_area_info (list): Container to store the dimension of the order at rectification step. The data of
            each order has to be added into the list in the ascending order of oorder's vertical position.

    Raises:
        AttributeError: The ``Raises`` section is a list of all exceptions that are relevant to the interface.
        TypeError: If there is type error for `flat_data`, `spectrum_data`, or `order_trace_data`.
        TypeError: If there is type error for `spectrum_header` or `order_trace_header`.
        TypeError: If there is no flux data for spectral extraction.
        Exception: If the order size between spectrum data and order trace data is not the same.

    """

    X = 0
    Y = 1
    HORIZONTAL = 0
    NORMAL = 0
    VERTICAL = 1
    NoRECT = 2
    OPTIMAL = 0
    SUM = 1
    NOEXTRACT = 2
    V_UP = 0
    H_RIGHT = 1
    V_DOWN = 2
    H_LEFT = 3
    V1 = 'v_1'
    V2 = 'v_2'
    SDATA = 0
    FDATA = 1
    RECTIFYKEY = 'RECTIFYM'
    RAWSIZEKEY = 'RAWSIZE'

    rectifying_method = ['normal', 'vertical', 'norect']
    extracting_method = ['optimal', 'sum', 'rectonly']

    # @profile
    def __init__(self, flat_data, flat_header, spectrum_data, spectrum_header,  order_trace_data, order_trace_header,
                 config=None, logger=None,
                 rectification_method=NoRECT, extraction_method=OPTIMAL,
                 clip_file=None):

        if not isinstance(flat_data, np.ndarray):
            raise TypeError('flat data type error, cannot construct object from OptionalExtractionAlg')
        if spectrum_data is not None and not isinstance(spectrum_data, np.ndarray):
            raise TypeError('flux data type error, cannot construct object from OptionalExtractionAlg')
        if spectrum_data is None and extraction_method in [self.SUM, self.OPTIMAL]:
            raise TypeError("no flux data for spectral extraction, cannot construct object from OptimalExtractAlg")
        if not isinstance(order_trace_data, np.ndarray) and not isinstance(order_trace_data, pd.DataFrame):
            raise TypeError('flux data type error, cannot construct object from OptionalExtractionAlg')
<<<<<<< HEAD
        if not isinstance(spectrum_header, fits.header.Header):
            print(spectrum_header)
=======
        if spectrum_header is not None and not isinstance(spectrum_header, fits.header.Header):
>>>>>>> b9be5380
            raise TypeError('flux header type error, cannot construct object from OptionalExtractionAlg')
        if not isinstance(flat_header, fits.header.Header):
            raise TypeError('flat header type error, cannot construct object from OptionalExtractionAlg')
        if not isinstance(order_trace_header, dict) and not isinstance(order_trace_header, fits.header.Header):
            raise TypeError('type: ' + str(type(order_trace_header)) +
                            ' flux header type error, cannot construct object from OptionalExtractionAlg')
        if rectification_method < OptimalExtractionAlg.NORMAL or rectification_method > OptimalExtractionAlg.NoRECT:
            raise TypeError('illegal rectification method code, cannot construct object from OptionalExtractionAlg')
        if extraction_method < OptimalExtractionAlg.OPTIMAL or rectification_method > OptimalExtractionAlg.NOEXTRACT:
            raise TypeError('illegal extraction method code, cannot construct object from OptionalExtractionAlg')

        self.logger = logger
        self.flat_flux = flat_data
        self.flat_header = flat_header
        self.spectrum_flux = spectrum_data   # None is allowed
        self.spectrum_header = spectrum_header

        self.extraction_method = extraction_method
        self.rectification_method = rectification_method

        self.poly_order = order_trace_header['POLY_DEG'] if 'POLY_DEG' in order_trace_header else 3

        # origin of the image
        self.origin = [order_trace_header['STARTCOL'] if 'STARTCOL' in order_trace_header else 0,
                       order_trace_header['STARTROW'] if 'STARTROW' in order_trace_header else 0]

        config_h = ConfigHandler(config, 'PARAM')
        self.instrument = config_h.get_config_value('instrument', '')
        ins = self.instrument.upper()
        # section of instrument or 'PARAM'
        self.config_param = ConfigHandler(config, ins, config_h)
        self.total_order = np.shape(order_trace_data)[0]
        if isinstance(order_trace_data, pd.DataFrame):
            self.order_trace = order_trace_data.values
        else:
            self.order_trace = np.array(order_trace_data)
        self.order_coeffs = np.flip(self.order_trace[:, 0:self.poly_order+1], axis=1)
        self.order_edges = None
        self.order_xrange = None

        self.is_debug = True if self.logger else False
        self.debug_output = None
        self.is_time_profile = False
        self.total_image_orderlettes = None
        self.orderlette_names = None
        self.extracted_flux_pixels = None
        self.is_raw_flat = self.RECTIFYKEY not in self.flat_header
        self.is_raw_spectrum = self.RECTIFYKEY not in spectrum_header if spectrum_header is not None else True
        self.clip_file_prefix = clip_file
        self.output_clip_area = False
        self.output_area_info = list()

    def get_config_value(self, prop, default=''):
        """ Get defined value from the config file.

        Search the value of the specified property fom config section. The default value is returned if not found.

        Args:
            prop (str): Name of the parameter to be searched.
            default (Union[int, float, str], optional): Default value for the searched parameter.

        Returns:
            Union[int, float, str]: Value for the searched parameter.

        """
        return self.config_param.get_config_value(prop, default)

    def get_order_edges(self, idx=0):
        """ Get the top and bottom edges of the specified order.

        Args:
            idx (Union([int, numpy.ndarray]), optional): Index of the order in the order trace array. Defaults to zero.

        Returns:
            numpy.ndarray: Bottom and top edges of the order, `idx`. The first in the array is the bottom edge,
            and the second in the array is the top edge.

        """
        if self.order_edges is None:
            trace_col = np.shape(self.order_trace)[1]
            if trace_col >= self.poly_order+3:
                self.order_edges = self.order_trace[:, self.poly_order+1: self.poly_order+3]
            else:
                self.order_edges = np.repeat(np.ones((1, 2))*self.get_config_value('width_default', 6),
                                             self.total_order, axis=0)

        return self.order_edges[idx, :] if isinstance(idx, np.ndarray) or self.total_order > idx >= 0 \
            else self.order_edges[0, :]

    def get_order_xrange(self, idx=0):
        """ Get the left and right x boundaries of the specified order.

        Args:
            idx (int, optional): Index of the order in the order trace array. Defaults to zero.

        Returns:
            numpy.ndarray: Left and right boundaries of order, `idx`. The first in the array is the left end,
            and the second in the array is the right end.

        """
        dim_width, dim_height = self.get_spectrum_size()
        if self.order_xrange is None:
            trace_col = np.shape(self.order_trace)[1]
            if trace_col >= self.poly_order + 5:
                self.order_xrange = self.order_trace[:, self.poly_order + 3: self.poly_order + 5].astype(int)
            else:
                self.order_xrange = np.repeat(np.array([0, dim_width-1], dtype=int).reshape((1, 2)),
                                              self.total_order, axis=0)
        if idx >= self.total_order or idx < 0:
            idx = 0
        return self.order_xrange[idx, :]

    def get_spectrum_size(self):
        """ Get the dimension of the spectrum data.

        Returns:
            tuple: Dimension of the data,

                * (*int*): Width of the data.
                * (*int*): Height of the data.

        """
        if self.is_raw_flat:
            dim_h, dim_w = np.shape(self.flat_flux)
        elif self.is_raw_spectrum and self.spectrum_flux is not None:
            dim_h, dim_w = np.shape(self.spectrum_flux)
        else:
            h, w = self.flat_header.get(self.RAWSIZEKEY).split(',')
            dim_h = int(h)
            dim_w = int(w)
        return dim_w, dim_h

    def get_spectrum_order(self):
        """ Get the total order of the order trace or the spectrum data.

        Returns:
            int: The total order.

        """
        return self.total_order

    def get_instrument(self):
        """ Get imaging instrument.

        Returns:
            str: Instrument name.
        """
        return self.instrument

    def enable_debug_print(self, to_print=True):
        """ Enable or disable debug printing.

        Args:
            to_print (bool, optional): Print out the debug information of the execution. Defaults to False.

        Returns:
            None.

        """
        self.is_debug = to_print or bool(self.logger)

    def enable_time_profile(self, is_time=False):
        """ Enable or disable time profiling printing.

        Args:
            is_time (bool, optional): Print out the time of the execution. Defaults to False.

        Returns:
            None.

        """
        self.is_time_profile = is_time

    def d_print(self, *args, end='\n', info=False):
        """ Print out running status to logger or debug information to a file.

        Args:
            *args: Variable length argument list to print.
            end (str, optional): Specify what to print at the end.
            info (bool): Print out for information level, not for debug level.

        Returns:
            This function handles the print-out to the logger defined in the config file or other file as specified in
            :func:`~alg.OptimalExtractionAlg.add_file_logger()`.

        """
        if self.is_debug:
            out_str = ' '.join([str(item) for item in args])
            if self.logger:
                if info:
                    self.logger.info(out_str)
                else:
                    self.logger.debug(out_str)
            if self.debug_output is not None and not info:
                if self.debug_output:
                    with open(self.debug_output, 'a') as f:
                        f.write(' '.join([str(item) for item in args]) + end)
                        f.close()
                else:
                    print(out_str, end=end)

    def t_print(self, *args):
        """ Print out message with time stamp.

        Args:
            *args: Variable length argument list to print including the time stamp.

        Returns:
            This function handles the time stamp related print-out to the logger defined in the config file.
        """
        """
        if self.is_time_profile:
            out_str = ' '.join([str(item) for item in args])
            print(out_str)
        """
        if self.is_time_profile and self.logger:
            out_str = ' '.join([str(item) for item in args])
            self.logger.info(out_str)

    def update_spectrum_flux(self, bleeding_cure_file=None):
        """ Update the spectrum flux per specified bleeding cure file or 'nan_pixels' set in config file.

        Args:
            bleeding_cure_file (str, optional): Filename of bleeding cure file if there is. Defaults to None.

        Returns:
            None.

        """
        if not self.is_raw_spectrum:
            return

        dim_width, dim_height = self.get_spectrum_size()
        if bleeding_cure_file is not None:
            correct_data, correct_header = fits.getdata(bleeding_cure_file, header=True)
            if np.shape(correct_data) == np.shape(self.spectrum_flux):
                correct_method = self.get_config_value('correct_method')
                if correct_method == 'sub':
                    self.spectrum_flux = self.spectrum_flux - correct_data

        nan_pixels = self.get_config_value('nan_pixels').replace(' ', '')
        if nan_pixels:
            pixel_groups = re.findall("^\\((.*)\\)$", nan_pixels)

            if len(pixel_groups) > 0:            # group of nan pixels is set
                res = [i.start()+1 for i in re.finditer('\\],\\[', pixel_groups[0])]
                res.insert(0, -1)
                res.append(len(pixel_groups[0]))
                idx_groups = [pixel_groups[0][res[i]+1:res[i+1]] for i in range(len(res)-1)]
                for group in idx_groups:
                    idx_set = re.findall("^\\[([0-9]*):([0-9]*),([0-9]*):([0-9]*)\\]$", group)
                    if len(idx_set) > 0 and len(idx_set[0]) == 4:
                        y_idx, x_idx = idx_set[0][0:2], idx_set[0][2:4]
                        r_idx = [int(y_idx[i]) if y_idx[i] else (0 if i == 0 else dim_height) for i in range(2)]
                        c_idx = [int(x_idx[i]) if x_idx[i] else (0 if i == 0 else dim_width) for i in range(2)]
                        self.spectrum_flux[r_idx[0]:r_idx[1], c_idx[0]:c_idx[1]] = np.nan

    def allocate_memory_flux(self, order_set, total_data_group, s_rate_y=1):
        """Allocate memory to hold the extracted flux from either rectified or not-rectified order trace

        Args:
            order_set (numpy.ndarray): List of the trace index eligible for optimal extraction process.
            total_data_group (int): Total data set to process.
            s_rate_y (int, optional): Sampling rate along y axis from input domain to output domain for 2D data.
                Defaults to 1.

        Returns:
            numpy.ndarray: allocated 2D area to hold the extracted flux from the order trace.
        """
        if np.size(order_set) == 0:
            return self.extracted_flux_pixels

        if self.extracted_flux_pixels is None:
            order_edges = self.get_order_edges(order_set)
            max_lower_edge = np.amax(order_edges[:, 0])
            max_upper_edge = np.amax(order_edges[:, 1])
            widths = self.get_output_pos(np.array([max_lower_edge, max_upper_edge]), s_rate_y).astype(int)
            y_size = np.sum(widths)
            self.extracted_flux_pixels = np.zeros((total_data_group, y_size, 1))

        return self.extracted_flux_pixels

    def extraction_handler(self, out_data, height, data_group):
        """Perform the spectral extraction on one column of rectification data based on the extraction method.

        Args:
            out_data (np.ndarray) : The rectification data of 1 column.
            height (int): Height of the rectification data.
            data_group (list): Container contains the data set for the process.

        Returns:
            dict: Spectral extraction or rectification result of one column.
        """

        if self.extraction_method == OptimalExtractionAlg.OPTIMAL:
            return self.optimal_extraction(out_data[self.SDATA], out_data[self.FDATA], height, 1)
        elif self.extraction_method == OptimalExtractionAlg.SUM:
            return self.summation_extraction(out_data[self.SDATA])

        # data_group should contain only the data set to be rectified.
        return {'extraction': out_data[data_group[0]['idx']]}

    def compute_order_area(self, c_order, rectified_group,  output_x_dim, output_y_dim, s_rate, w_border=False):
        """
            Compute the order center y location, upper edge and lower edge, x coverage at input and output domain,
            y position of fitting polynomial of the order, and the polygon clipping data from the clip file
            if there is.

        Args:
            c_order (int): Order index.
            rectified_group (list): Data set which is rectified.
            output_x_dim (int): Horizontal dimension in output domain.
            output_y_dim (int): Vertical dimension in output domain.
            s_rate (list): Sampling rate.
            w_border (bool): Flag to indicate if the pixel specified as the right end of xrange is included for the
                            computation.

        Returns:
            tuple: dimension for rectification computation,

                * **y_output_mid** (*int*): y position to locate the center of the rectified order.
                * **lower_width** (*int*): lower edge of the rectified curve.
                * **upper_width** (*int*): upper edge of the rectified curve.
                * **y_mid** (*numpy.ndarray*): y position of the polynomial fitting for the order.
                * **x_step** (*numpy.ndarray*): x coordinate of pixels in input domain along the order.
                * **x_output_step** (*numpy.ndarray*): x coordinate of pixels in output domain along the order.
                * **clip_areas** (*numpy.ndarray*): polygon clipping information read from the clip file for the order.

        """
        border = 1 if w_border else 0
        xrange = self.get_order_xrange(c_order)
        x_o = self.origin[self.X]

        # construct coordinate map between input and output
        x_output_step = np.arange(0, output_x_dim + border, dtype=int)     # x step in output domain including border
        x_step = self.get_input_pos(x_output_step, s_rate[self.X])  # x step in input domain

        # x step coverage compliant to xrange
        x_step = x_step[np.where(np.logical_and(x_step >= (xrange[0] + x_o), x_step <= (xrange[1] + x_o + 1)))[0]]
        x_output_step = self.get_output_pos(x_step, s_rate[self.X]).astype(int)

        # prepare for order area calculation
        y_mid = None               # order trace
        clip_areas = None          # clip data for rectification method
        poly_file = self.get_clip_file(c_order)

        gap = 2
        # get order information from poly clip file
        if self.rectification_method != self.NoRECT and poly_file and os.path.exists(poly_file):
            y_output_mid, lower_width, upper_width, clip_areas = self.read_clip_file(poly_file)
        else:
            # get order information from rectified lev0 fits
            order_key = 'ORD_' + str(c_order)
            rectified_header = self.spectrum_header \
                if len(rectified_group) > 0 and rectified_group[0]['idx'] == self.SDATA else self.flat_header
            if self.rectification_method != self.NoRECT and len(rectified_group) > 0 and order_key in rectified_header:
                order_info = rectified_header.get(order_key)
                [y_output_mid, lower_width, upper_width] = [int(s) for s in order_info.split(',')]
            else:    # NoRect need the data of y_mid
                coeffs = self.order_coeffs[c_order]
                widths = self.get_order_edges(c_order)

                # order location and size along y axis
                y_mid = np.polyval(coeffs, x_step - x_o) + self.origin[self.Y]  # spectral trace value at mid point
                # the central position of the order, a hint for locating the order in output domain
                y_output_mid = math.floor(np.mean(np.array([np.amax(y_mid), np.amin(y_mid)])) * s_rate[self.Y])
                # y_output_mid = math.floor(np.polyval(coeffs,  center_x - x_o) * s_rate[self.Y])

                # output grid along y
                output_widths = self.get_output_pos(widths, s_rate[self.Y]).astype(int)  # width of output
                upper_width = min(output_widths[1], output_y_dim - 1 - y_output_mid)
                lower_width = min(output_widths[0], y_output_mid)

                if self.output_area_info:
                    pre_y_center = self.output_area_info[-1].get('y_center')
                    pre_upper_width = self.output_area_info[-1].get('upper_width')
                    if y_output_mid < pre_y_center + pre_upper_width + lower_width + gap:
                        y_output_mid = pre_y_center + pre_upper_width + lower_width + gap

                self.output_area_info.append({'y_center': y_output_mid, 'upper_width': upper_width,
                                              'lower_width': lower_width})

        return y_output_mid, lower_width, upper_width, y_mid, x_step, x_output_step, clip_areas

    def collect_and_extract_spectrum_curve(self, data_group, order_idx, s_rate=1):
        """ Collect and extract the spectral data along the order per polynomial fit data and no rectification.

        Args:
            data_group (list): Set of input data type from various sources such as spectral data and flat data.
            order_idx (int): Index of the order.
            s_rate (Union[list, float], optional): Sampling rate from input domain to output domain for 2D data.
                Defaults to 1.

        Returns:
            dict: Information of non rectified data from the order including the dimension, like::

                {
                    'y_center': int
                        # the vertical position where to locate the order in output domain
                    'widths': list
                        # adjusted bottom and top edges, i.e. [<bottom edge>, <top edge>]
                    'extracted_data': numpy.ndarray
                        # spectral extraction (1D data) or rectification result (2D data)
                }

        """

        input_x_dim, input_y_dim = self.get_spectrum_size()
        sampling_rate = s_rate if isinstance(s_rate, list) else [s_rate, s_rate]

        output_x_dim = input_x_dim * sampling_rate[self.X]
        output_y_dim = input_y_dim * sampling_rate[self.Y]

        raw_group = list()
        rectified_group = list()
        for dt in data_group:
            if dt['is_raw_data']:
                raw_group.append(dt)
            else:
                rectified_group.append(dt)

        y_output_mid, lower_width, upper_width, y_mid, x_step, x_output_step,  _ = \
            self.compute_order_area(order_idx, rectified_group, output_x_dim, output_y_dim, sampling_rate)

        y_size = upper_width + lower_width
        total_data_group = 2  # No. of data set for out_data

        # memory allocated to hold data for one columnn
        out_data = self.allocate_memory_flux(np.array([]), total_data_group, sampling_rate[self.Y])

        # x_output_step aligned with input_x,
        # input_widths, y_input, y_output_widths aligned with [-lower_width, ..., upper_width]
        input_widths = np.array([self.get_input_pos(y_o, sampling_rate[self.Y])
                                 for y_o in range(-lower_width, upper_width)])
        input_x = np.floor(x_step).astype(int)

        # container to hold extracted or rectified result for one order
        extracted_data = np.zeros((y_size if self.extraction_method == self.NOEXTRACT else 1, output_x_dim))
        y_output_widths = np.arange(-lower_width, upper_width)      # in parallel to input_widths

        for s_x, o_x in enumerate(x_output_step):               # ox: 0...x_dim-1, out_data: 0...x_dim-1, corners: 0...
            # if o_x % 1000 == 0:
            #    self.d_print(o_x, end=" ")

            x_i = input_x[s_x]
            y_input = np.floor(input_widths + y_mid[s_x]).astype(int)
            y_input_idx = np.where((y_input <= (input_y_dim - 1)) & (y_input >= 0))[0]

            out_data.fill(0.0)
            for dt in raw_group:
                out_data[dt['idx']][y_input_idx, 0] = dt['data'][y_input[y_input_idx], x_i]
            for dt in rectified_group:
                out_data[dt['idx']][y_input_idx, 0] = dt['data'][y_output_widths[y_input_idx] + y_output_mid, o_x]

            extracted_result = self.extraction_handler(out_data, y_size, data_group)
            extracted_data[:, o_x:o_x+1] = extracted_result['extraction']

        # out data starting from origin [0, 0] contains the reduced flux associated with the data range
        result_data = {'y_center': y_output_mid,
                       'widths': [lower_width, upper_width],
                       'extracted_data': extracted_data}

        return result_data

    def rectify_and_extract_spectrum_curve(self, data_group, order_idx, s_rate=1):
        """ Rectify and extraction the order trace based on the pixel collection method.

        Parameters:
            data_group (list): Set of input data from various sources such as spectral data and flat data.
            order_idx (int): Index of the order.
            s_rate (Union[list, float], optional): Sampling rate from input domain to output domain for 2D data.
                Defaults to 1.

        Returns:
            dict:  Information of rectified data from the order including the dimension, like::

                {
                    'y_center': int
                        # the vertical position where to locate the order in output domain.
                    'widths': list
                         # adjusted bottom and top edges, i.e. [<bottom edge>, <top edge>].
                    'extracted_data': numpy.ndarray
                        # spectral extraction (1D data) or rectification result (2D data)
                }

                """
        raw_group = list()
        rectified_group = list()
        for dt in data_group:
            if dt['is_raw_data']:
                raw_group.append(dt)
            else:
                rectified_group.append(dt)

        # output dimension
        input_x_dim, input_y_dim = self.get_spectrum_size()
        sampling_rate = s_rate if isinstance(s_rate, list) else [s_rate, s_rate]

        output_x_dim = input_x_dim * sampling_rate[self.X]
        output_y_dim = input_y_dim * sampling_rate[self.Y]

        y_output_mid, lower_width, upper_width, y_mid, x_step, x_output_step, clip_areas = \
            self.compute_order_area(order_idx, rectified_group, output_x_dim, output_y_dim, sampling_rate, True)

        read_poly_file = False
        all_input_corners = None
        poly_file = self.get_clip_file(order_idx)

        if len(raw_group) > 0 and clip_areas is not None:
            read_poly_file = True
        else:
            if len(raw_group) > 0 and poly_file:
                p_dir = os.path.dirname(poly_file)
                if not p_dir:
                    p_dir = '.'
                self.output_clip_area = os.access(p_dir, os.W_OK)

            # prepare corners for clipping computation

        if len(raw_group) > 0 and (not read_poly_file):
            x_o = self.origin[self.X]
            coeffs = self.order_coeffs[order_idx]
            # y step in vertical or normal direction along the order
            if self.rectification_method == self.NORMAL:
                # curve norm along x in input domain
                y_norm_step = self.poly_normal(x_step - x_o, coeffs, sampling_rate[self.Y])
            else:  # vertical direction
                # vertical norm along x in input domain
                y_norm_step = self.vertical_normal(x_step - x_o, sampling_rate[self.Y])

            corners_at_mid = np.vstack((x_step, y_mid)).T  # for x and y in data range, relative to 2D origin [0, 0]

            # corners along the order at output domain
            all_input_corners = np.zeros((upper_width + lower_width + 1, x_step.size, 2))  # for x & y
            all_input_corners[lower_width] = corners_at_mid.copy()

            for o_y in range(1, upper_width + 1):
                next_upper_corners = self.go_vertical(all_input_corners[lower_width + o_y - 1], y_norm_step, 1)
                all_input_corners[lower_width + o_y] = next_upper_corners

            for o_y in range(1, lower_width + 1):
                next_lower_corners = self.go_vertical(all_input_corners[lower_width - o_y + 1], y_norm_step, -1)
                all_input_corners[lower_width - o_y] = next_lower_corners

            if self.output_clip_area:
                clip_areas = dict()

        y_size = upper_width + lower_width
        v2_borders = None
        v1_borders = None
        h_borders = None

        upper_pixels = list(range(lower_width, upper_width + lower_width))  # [0, 1,...,lower_width-1, ..., y_size-1]
        lower_pixels = list(range(lower_width - 1, -1, -1))
        y_output_widths = np.arange(-lower_width, upper_width)
        out_data = self.allocate_memory_flux(np.array([]), 2, sampling_rate[self.Y])
        extracted_data = np.zeros((y_size if self.extraction_method == self.NOEXTRACT else 1, output_x_dim))

        flux_v = np.zeros(len(raw_group)) if len(raw_group) > 0 else None
        raw_data_group = [dt['data'] for dt in raw_group] if len(raw_group) > 0 else None

        for i, o_x in enumerate(x_output_step[0:-1]):  # for x output associated with the data range
            # if i % 100 == 0:
            #    print(i, end=" ")
            if len(raw_group) > 0:
                # if not read from clip file
                if not read_poly_file:
                    if i == 0:
                        v1_borders = self.collect_v_borders(all_input_corners, i)
                    else:
                        v1_borders = v2_borders

                    v2_borders = self.collect_v_borders(all_input_corners, i + 1)
                    h_borders = self.collect_h_borders(v1_borders, v2_borders)

                # each border: vertex_1, vertex_2, direction, intersect_with_borders={direction, pos, loc}
                for pixel_list in [upper_pixels, lower_pixels]:
                    for o_y in pixel_list:
                        # if read from clip file
                        if read_poly_file:
                            input_pixels = clip_areas[o_y][o_x]
                            flux_v.fill(0.0)
                            for i_p in input_pixels:
                                for n in range(len(raw_group)):
                                    flux_v[n] += raw_group[n]['data'][i_p[1], i_p[0]] * i_p[2]
                            flux = flux_v
                        else:
                            borders = [
                                v1_borders[o_y].copy(), h_borders[o_y + 1].copy(),
                                v2_borders[o_y].copy(), h_borders[o_y].copy()
                            ]

                            # adjust v1 and v2 in clockwise direction
                            for n in [self.V_DOWN, self.H_LEFT]:
                                borders[n][self.V1], borders[n][self.V2] = borders[n][self.V2], borders[n][self.V1]

                            flux, area = self.compute_flux_for_output_pixel(borders, raw_data_group,
                                                                            len(raw_data_group))
                            if self.output_clip_area:
                                if o_y not in clip_areas:
                                    clip_areas[o_y] = dict()
                                clip_areas[o_y][o_x] = area

                        for n in range(len(raw_group)):
                            out_data[raw_group[n]['idx']][o_y, 0] = flux[n]
            for dt in rectified_group:
                out_data[dt['idx']][0:y_size, 0] = dt['data'][y_output_widths + y_output_mid, o_x]
            extracted_result = self.extraction_handler(out_data, y_size, data_group)
            extracted_data[:, o_x:o_x + 1] = extracted_result['extraction']

        if self.output_clip_area:
            self.write_clip_file(poly_file, y_output_mid, [upper_width, lower_width], clip_areas)

        result_data = {'y_center': y_output_mid,
                       'widths': [upper_width, lower_width],
                       'extracted_data': extracted_data}
        return result_data

    def intersect_cell_borders(self, vertex_1, vertex_2):
        """Find out the intersection of a line segment with the horizontal and vertical grid lines.

        Args:
            vertex_1 (list): End point 1 of the line segment.
            vertex_2 (list): Eng point 2 of the line segment.

        Returns:
            dict: A dict instance containing the intersect information, like::

                {
                    'min_cell_x': int
                        # min x of the cell coverage of the line segment.
                    'max_cell_x': int
                        # max x of the cell coverage of the line segment.
                    'min_cell_y': int
                        # min y of the cell coverage of the line segment.
                    'max_cell_y': int
                        # max y of the cell coverage of the line segment.
                    'v_borders': dict
                        # collection of intersection with vertical grid lines, like:
                        {
                            <grid_line_x_position>:
                            {
                                'direction': VERTICAL,
                                'pos': float,
                                      # intersected position along y axis.
                                'axis_idx': self.X
                                      # coordinate index in 'loc' of the grid line.
                                'loc': list,
                                      # cell location of the intersected position.
                            }
                            :
                        }

                    'h_borders': dict
                        # collection of intersection with horizontal grid lines, like:
                         {
                            <grid_line_y_position>:
                            {
                                'direction': HORIZONTAL,
                                'pos': float,
                                        # intersected position along x axis.
                                'axis_idx': self.Y
                                        # coordinate index in 'loc' of the grid line.
                                'loc': list,
                                        # cell location of the intersected position.
                            }
                            :
                        }
                }

        """
        x_dim, y_dim = self.get_spectrum_size()

        x_ends = [vertex_1[self.X], vertex_2[self.X]]
        y_ends = [vertex_1[self.Y], vertex_2[self.Y]]

        x_min = min(x_ends[0], x_ends[1])
        x_max = max(x_ends[0], x_ends[1])
        y_min = min(y_ends[0], y_ends[1])
        y_max = max(y_ends[0], y_ends[1])

        min_cell_x = max(0, math.floor(x_min))
        max_cell_x = min(x_dim, math.ceil(x_max))
        min_cell_y = max(0, math.floor(y_min))
        max_cell_y = min(y_dim, math.ceil(y_max))

        h_borders = dict()
        v_borders = dict()

        # def make_border(direct, pos, pos_cells):
        # pos could be fractional, loc falls on the position increment by one
        def make_border(direction, loc, pos):
            if direction == self.VERTICAL:
                loc_x = loc
                loc_y = math.floor(pos)
                axis_idx = self.X
            else:
                loc_y = loc
                loc_x = math.floor(pos)
                axis_idx = self.Y

            new_border = {'direction': direction, 'pos': pos, 'axis_idx': axis_idx,  'loc': [loc_x, loc_y]}
            return new_border

        def intersect_xline(x1, x3, y3, x4, y4):
            if y3 == y4:        # vertial x line interact with horozontal line
                return y3
            if x1 == x3:        # one end meets the vertical line
                return y3
            if x1 == x4:
                return y4

            c_xy = x3 * y4 - x4 * y3
            den = (x3 - x4)
            num_y = x1 * (y3 - y4) + c_xy      # x1*(x3-x4) + x3*y4-x4*y3
            return num_y/den

        def intersect_yline(y1, x3, y3, x4, y4):
            if x3 == x4:       # horizontal y line interacts with vertical line
                return x3
            if y1 == y3:
                return x3
            if y1 == y4:
                return x4

            c_xy = x3 * y4 - x4 * y3
            den = y3 - y4
            num_x = y1 * (x3 - x4) - c_xy       # y1*(x4-x3)+x3*y4-x4*y3
            return num_x/den

        # end_xy = x_ends[0]*y_ends[1]-x_ends[1]*y_ends[0]   # x3*y4-x4*y3
        # find intersection with vertical cell border (vertical cell line)
        for c_x in range(min_cell_x, max_cell_x+1):
            if x_min <= c_x <= x_max:
                if x_ends[0] != x_ends[1]:          # not a vertical line overlapping cell border
                    y_p = intersect_xline(c_x, x_ends[0], y_ends[0], x_ends[1], y_ends[1])

                    i_border = make_border(self.VERTICAL, c_x, y_p)
                    v_borders[c_x] = i_border

        # find intersection with horizontal cell border (horizontal cell line)
        for c_y in range(min_cell_y, max_cell_y+1):
            if y_min <= c_y <= y_max:
                if y_ends[0] != y_ends[1]:          # not a horizontal line overlapping cell border
                    x_p = intersect_yline(c_y, x_ends[0], y_ends[0], x_ends[1], y_ends[1])

                    i_border = make_border(self.HORIZONTAL, c_y, x_p)
                    h_borders[c_y] = i_border

        intersect_borders = {
                    'orig_v1': vertex_1,
                    'orig_v2': vertex_2,
                    'min_cell_x': min_cell_x,
                    'max_cell_x': max_cell_x,
                    'min_cell_y': min_cell_y,
                    'max_cell_y': max_cell_y,
                    'v_borders': v_borders,
                    'h_borders': h_borders
            }
        return intersect_borders

    def collect_v_borders(self, corners: np.ndarray, start_idx: int):
        """ Collect vertical borders of output pixels.

        Find vertical borders of the rectified cells along either normal or vertical direction
        from the order trace.

        Args:
            corners (list): A set of corners of rectified cells along the normal or vertical
                direction of the order.
            start_idx (int): Starting index of corners of the polygon representing the rectified
                output cell.

        Returns:
            list: Collection of all vertical borders along either normal or vertical direction
            from an order trace, like::

                [
                    {
                        'v1': list   # end point 1 of a border
                        'v2': list   # end point 2 of a border
                        'direction': VERTICAL
                        'intersect_with_borders': dict
                                     # grid line intersection of the border,
                                     # see 'intersect_cell_borders' for the detail
                    }
                    :
                ]

        """

        all_borders = list()
        total_borders = np.shape(corners)[0] - 1

        for idx in range(total_borders):
            vertex_1 = [corners[idx, start_idx, self.X], corners[idx, start_idx, self.Y]]
            vertex_2 = [corners[idx+1, start_idx, self.X], corners[idx+1, start_idx, self.Y]]

            v1 = self.V1
            v2 = self.V2

            border = {
                    v1: vertex_1,
                    v2: vertex_2,
                    'direction': self.VERTICAL,
                    'intersect_with_borders': self.intersect_cell_borders(vertex_1, vertex_2)
            }

            all_borders.append(border)

        return all_borders

    def collect_h_borders(self, v1_borders, v2_borders):
        """Collect horizontal borders of the output pixels.

        Find horizontal borders of the rectified cells along either normal or vertical direction from the order trace.

        Args:
            v1_borders: Left side of vertical borders of the rectified cells collected by
                        :func:`~alg.OptimalExtractionAlg.collect_v_borders()`
            v2_borders: Right side of vertical borders of the rectified cells collected by
                        :func:`~alg.OptimalExtractionAlg.collect_v_borders()`

        Returns:
            list: Collection of all horizontal borders along either normal or vertical direction
            from an order trace, like::

                [
                    {
                        'v1': list,   # end point 1 of a border
                        'v2': list,   # end point 2 of a border
                        'direction': HORIZONTAL,
                        'intersect_with_borders': dict,
                                      # grid line intersection of the border,
                                      # see 'intersect_cell_borders' for the detail
                    }
                    :
                ]

        """
        all_borders = list()
        total_borders = len(v1_borders) + 1
        v1 = self.V1
        v2 = self.V2

        for idx in range(total_borders):
            if idx < (total_borders - 1):
                vertex_1 = v1_borders[idx][v1]
                vertex_2 = v2_borders[idx][v1]
            else:
                vertex_1 = v1_borders[idx-1][v2]
                vertex_2 = v2_borders[idx-1][v2]

            border = {
                    v1: vertex_1,
                    v2: vertex_2,
                    'direction': self.HORIZONTAL,
                    'intersect_with_borders': self.intersect_cell_borders(vertex_1, vertex_2)
            }
            all_borders.append(border)
        return all_borders

    def get_flux_from_order(self, data_group, order_idx, s_rate=1):
        """Collect the data along the order by either rectifying the pixels or not and doing spectral
        extraction on the the rectified results or not based on the extraction method.

        The data collection is based on the following 2 types of methods,

            - rectification method: the pixels along the order are selected depending on the edge size
              (i.e. `widths`) and the direction (i.e. `norm_direction`). With that, all pixels appearing at
              either vertical or normal direction of the order are collected, weighted and summed up.
              The weighting for each pixel is based on the area of that pixel contributing to the pixel
              after rectification.
            - no rectification method: the pixels along the vertical direction of the order are collected
              in full depending on the edge size.

        Parameters:
            data_group (list): List containing 2D spectral data and/or 2D flat data
                and each data set is either raw data or rectified data.
            order_idx (int, optional): Order index.
            s_rate (Union[list, float], optional): sampling rate from input domain to
                output domain for 2D data. Defaults to 1.

        Returns:
            dict: Information related to the order data, like::

                {
                    'extracted_data': numpy.ndarray
                        # extracted spectrum data or rectified spectrum data or
                        # flat data from the order
                        # using specified rectification method and extraction method.
                    'edges': list
                        # lower and upper edges.
                    'out_y_center': int
                        # y center position where 'extracted_data' (only for rectified data)
                        # should be located in the output image.
                }

        Raises:
            AttributeError: The ``Raises`` section is a list of all exceptions that are relevant
                to the interface.
            Exception: If there is no data for spectral extraction or rectification.
            Exception: If there is wrong order index number.
        """

        if len(data_group) == 0:
            raise Exception("no data for spectral extraction or rectification")
        if order_idx < 0 or order_idx >= self.get_spectrum_order():
            raise Exception("wrong order index number")

        if self.rectification_method == self.NoRECT:
            flux_results = self.collect_and_extract_spectrum_curve(data_group, order_idx, s_rate)
        else:  # vertical or normal direction
            flux_results = self.rectify_and_extract_spectrum_curve(data_group, order_idx, s_rate)

        if flux_results is None:
            raise Exception("get flux error on order "+str(order_idx))

        return {'extracted_data': flux_results['extracted_data'],
                'edges': flux_results.get('widths'),
                'out_y_center': flux_results.get('y_center')}

    @staticmethod
    def optimal_extraction(s_data, f_data, data_height, data_width):
        """ Do optimal extraction on collected pixels along the order.

        This optimal extraction method does the calculation based on the variance of the spectrum data and the
        weighting based on the flat data.

        Args:
            s_data (numpy.ndarray): 2D spectral data collected for one order.
            f_data (numpy.ndarray): 2D flat data collected for one order.
            data_height (int): Height of the 2D data for optimal extraction.
            data_width (int): Width of the 2D data for optimal extraction.

        Returns:
            dict: Information of optimal extraction result, like::

                {
                    'extraction': numpy.ndarray   # optimal extraction result.
                }

        Raises:
            AttributeError: The ``Raises`` section is a list of all exceptions that are relevant to the interface.
            Exception: If there is unmatched size between collected order data and associated flat data.
            Exception: If the data size doesn't match to the given dimension.

        """

        if np.shape(s_data) != np.shape(f_data):
            raise Exception("unmatched size between collected order data and associated flat data")

        if np.shape(s_data)[0] != data_height or np.shape(s_data)[1] != data_width:
            raise Exception("unmatched data size with the given dimension")

        w_data = np.zeros((1, data_width))

        # taking weighted summation on spectral data of each column,
        # the weight is based on flat data.
        # formula: sum((f/sum(f)) * s/variance)/sum((f/sum(f))^2)/variance) ref. Horne 1986

        d_var = np.full((data_height, 1), 1.0)  # set the variance to be 1.0
        w_sum = np.sum(f_data, axis=0)
        nz_idx = np.where(w_sum != 0.0)[0]
        if nz_idx.size > 0:
            p_data = f_data[:, nz_idx]/w_sum[nz_idx]
            num = p_data * s_data[:, nz_idx]/d_var
            dem = np.power(p_data, 2)/d_var
            w_data[0, nz_idx] = np.sum(num, axis=0)/np.sum(dem, axis=0)

        # for x in range(0, data_width):
        #    w_sum = sum(f_data[:, x])
        #    if w_sum != 0.0:                        # pixel is not out of range
        #        p_data = f_data[:, x] / w_sum
        #        num = p_data * s_data[:, x] / d_var
        #        dem = np.power(p_data, 2) / d_var
        #        w_data[0, x] = np.sum(num) / np.sum(dem)

        return {'extraction': w_data}

    @staticmethod
    def summation_extraction(s_data):
        """ Spectrum extraction by summation on collected pixels (rectified or non-rectified)

        Args:
            s_data (numpy.ndarray): Collected data for spectrum extraction.

        Returns:
            dict: Information related to the order data, like::

                {
                    'extraction': numpy.ndarray   # optimal extraction result.
                }

        """
        out_data = np.sum(s_data, axis=0).reshape(1, -1)

        return {'extraction': out_data}

    @staticmethod
    def fill_2d_with_data(from_data, to_data, to_pos, from_pos=0, height=1):
        """ Fill a band of 2D data into another 2D container starting from and to specified vertical positions.

        Args:
            from_data (numpy.ndarray): Band of data to be copied from.
            to_data (numpy.ndarray): 2D area to copy the data to.
            to_pos (int): The vertical position of `to_data` where `from_data` is copied to.
            from_pos (int): the vertical position of `from_data` where the data is copied from. The default is 0.
            height (int): the height of the data to be copied from. The default is 1.

        Returns:
            numpy.ndarray: 2D data with `from_data` filled in.

        """

        to_y_dim = np.shape(to_data)[0]
        from_y_dim = np.shape(from_data)[0]

        if to_pos < 0 or to_pos >= to_y_dim or from_pos < 0 or from_pos >= from_y_dim or \
                from_pos+height > from_y_dim or to_pos+height > to_y_dim:  # out of range, do nothing
            return to_data

        to_data[to_pos:to_pos+height, :] = from_data[from_pos:from_pos + height, :]
        return to_data

    @staticmethod
    def vertical_normal(pos_x, sampling_rate):
        """ Calculate the vertical vector at the specified x position per vertical sampling rate.

        Args:
            pos_x (numpy.ndarray): x position.
            sampling_rate (float): Vertical sampling rate.

        Returns:
            numpy.ndarray: Vertical vector at position `pos_x`.

        """

        v_norms = np.zeros((pos_x.size, 2))
        d = 1.0/sampling_rate
        v_norms[:, 1] = d

        return v_norms

    @staticmethod
    def poly_normal(pos_x, coeffs, sampling_rate=1):
        """ Calculate the normal vector at the specified x position per vertical sampling rate.

        Args:
            pos_x (numpy.ndarray): x position.
            coeffs (numpy.ndarray): Coefficients of the polynomial fit to the order from higher order to lower.
            sampling_rate (int, optional): Vertical sampling rate. Defaults to 1.

        Returns:
            numpy.ndarray: Normal vectors at positions in `pos_x`.

        """

        d_coeff = np.polyder(coeffs)
        tan = np.polyval(d_coeff, pos_x)
        v_norms = np.zeros((pos_x.size, 2))
        norm_d = np.sqrt(tan*tan+1)*sampling_rate
        v_norms[:, 0] = -tan/norm_d
        v_norms[:, 1] = 1.0/norm_d

        return v_norms

    @staticmethod
    def get_input_pos(output_pos, s_rate):
        """ Get associated position of input domain per output position and sampling rate.

        Args:
            output_pos (Union([numpy.ndarray, float]): Position of output domain.
            s_rate (flat): Sampling ratio between input domain and output domain, i.e. *input*s_rate = output*.

        Returns:
            Union([numpy.ndarray, float]): Position of input domain.

        """

        return output_pos/s_rate

    @staticmethod
    def get_output_pos(input_pos: np.ndarray, s_rate: float):
        """ Get associated output position per input position and sampling rate.

        Args:
            input_pos (Union[numpy.ndarray, float]): Position of input domain.
            s_rate (float): Sampling rate.

        Returns:
            Union([numpy.ndarray, float]): Position of output domain.

        """
        return np.floor(input_pos*s_rate)     # position at output cell domain is integer based

    @staticmethod
    def go_vertical(crt_pos, norm, direction=1):
        """ Get new positions by starting from a set of positions and traversing along the specified direction.

        Args:
            crt_pos (numpy.ndarray): Current positions.
            norm (numpy.ndarray): Vector to traverse.
            direction (int, optional): Traverse direction. Defaults to 1.

        Returns:
            numpy.ndarray: New position at given traversing direction.

        """

        new_pos = crt_pos + direction * norm

        return new_pos

    def compute_flux_for_output_pixel(self, borders, input_data, total_data_group):
        """ Compute weighted flux covered by one output pixel.

            Compute the weighted flux per spectrum data and flat data covered for the area of one output pixel.
            The area is represented by polygon borders and the polygon is collected in either normal direction or
            vertical direction to the order. The weight depends on the area overlap between the output pixel and the
            input pixel.

            Args:
                borders(list): Borders of the coverage of one output pxiel.
                input_data(list): Input data group. each element is numpy.ndarray.
                total_data_group(int): total data group

            Returns:
                list : Flux value on observation data and flat data for the area covered by one output pixel.

        """
        x_1 = min([border['intersect_with_borders']['min_cell_x'] for border in borders])
        x_2 = max([border['intersect_with_borders']['max_cell_x'] for border in borders])
        y_1 = min([border['intersect_with_borders']['min_cell_y'] for border in borders])
        y_2 = max([border['intersect_with_borders']['max_cell_y'] for border in borders])

        flux_polygon, total_area_polygon, clipped_areas = self.compute_flux_from_polygon_clipping2(borders,
                                                        [x_1, x_2, y_1, y_2], input_data, total_data_group)
        return flux_polygon, clipped_areas

    def compute_flux_from_polygon_clipping2(self, borders, clipper_borders, input_data, total_data_group):
        """ Compute flux on pixels covered by one polygon formed in the normal or vertical direction of the order.

        Collect input pixels covered by the output pixel and compute weighted summation on the input pixels.

        Args:
            borders(list): Borders of the coverage of one output pxiel.
            clipper_borders (list): Rectangular area covered by the clipper boundaries.
            input_data (list): Imaging data - list of numpy.ndarray containing spectrum data and flat data.
            total_data_group (int): total data group.

        Returns:
            tuple: Weighted summation of flux for spectrum data and flat data over the area covered by
            the output pixel.

            * **flux** (*list*): Weighted summation of the flux for spectrum and flat data.
            * **total_area** (*float*): Total overlapping area between the collected pixels and the output pixel.
            * **clip_areas** (*list*): List of input pixels overlapping with the output pixels and the overlapping areas
        """
        x_1, x_2, y_1, y_2 = clipper_borders
        total_area = 0.0
        flux = np.zeros(total_data_group)

        clipped_areas = list()
        for x in range(x_1, x_2):
            for y in range(y_1, y_2):
                # stime = time.time()
                # if len([d_group[y, x] for d_group in input_data if d_group[y, x] != 0.0]) > 0:
                new_corners = self.polygon_clipping2(borders, [[x, y], [x, y+1], [x+1, y+1], [x+1, y]], 4)
                area = self.polygon_area(new_corners)
                total_area += area
                if area > 0.0 and self.output_clip_area:
                    clipped_areas.append((x, y, area))
                for n in range(total_data_group):
                    if input_data[n][y, x] != 0.0:
                        flux[n] += area * input_data[n][y, x]

        new_flux = flux/total_area
        return new_flux, total_area, clipped_areas

    def polygon_clipping2(self, borders, clipper_points, clipper_size):
        """ Clip a polygon by an area enclosed by a set of straight lines of 2D domain.

        Args:
            borders(list): Borders of the coverage of one output pixel in counterclockwise order.
            clipper_points (list): Corners of clipping area in counterclockwise order.
            clipper_size (int): Total sides of the clipping area.

        Returns:
            numpy.ndarray: Corners of the polygon after clipping in counterclockwise order.

        """
        new_poly_borders = [b.copy() for b in borders]

        # print('\nclipper_points: ', clipper_points)
        # do clipping on each side of the clipper
        for i in range(clipper_size):
            k = (i+1) % clipper_size
            # print('\ni = ', i )
            new_poly_borders = self.clip2(new_poly_borders, clipper_points[i][0], clipper_points[i][1],
                                          clipper_points[k][0], clipper_points[k][1], i)
            # for b in new_poly_borders:
            #    print(b)

        new_corners = self.remove_duplicate_point2(new_poly_borders)
        # print('\n new corners: ', new_corners)
        return np.array(new_corners)

    @staticmethod
    def remove_duplicate_point2(borders):
        """ Remove the duplicate points from a list of corner points of a polygon.

        Args:
            borders (list): Borders of a polygon.

        Returns:
            list: Corner points of the polygon.

        """
        new_corners = []
        for b in borders:
            v1 = b[OptimalExtractionAlg.V1]
            v2 = b[OptimalExtractionAlg.V2]
            if v1 not in new_corners:
                new_corners.append(v1)
            if v2 not in new_corners:
                new_corners.append(v2)

        return new_corners

    @staticmethod
    def polygon_area(corners):
        """ Calculate the polygon area per polygon corners.

        Args:
            corners (numpy.ndarray): Corners of a polygon.

        Returns:
            float: Area of the polygon.

        """
        polygon_size = np.shape(corners)[0]
        area = 0.0
        for i in range(polygon_size):
            k = (i+1) % polygon_size
            area += corners[i, 0]*corners[k, 1] - corners[k, 0]*corners[i, 1]

        return abs(area)/2

    def clip2(self, poly_borders, x1, y1, x2, y2, clipper_direction):
        """ Clipping a polygon by a vector on 2D domain.

        The end points in the borders of the polygons, `poly_borders`, may be replaced by the intersected points
        between the clipping vector and the polygon borders.

        Args:
            poly_borders (list): List of borders of the polygon.
                Each border is a dict instance as described in :func:`~alg.OptimalExtractionAlg.collect_v_borders()`
                or :func:`~alg.OptimalExtractionAlg.collect_h_borders()`.
            x1 (int): x of end point 1 of the vector.
            y1 (int): y of end point 1 of the vector.
            x2 (int): x of end point 2 of the vector.
            y2 (int): y of end point 2 of the vector.
            clipper_direction (int): Clipping vector direction.

        Returns:
            list: Updated borders of the polygon after being clipped by the vector.

        """
        poly_size = len(poly_borders)
        new_poly_borders = list()

        def set_pos(border_pos, point_pos, is_bigger_inside=True):
            p_pos = 0
            if point_pos > border_pos:
                p_pos = -1 if is_bigger_inside else 1
            elif point_pos < border_pos:
                p_pos = 1 if is_bigger_inside else -1
            return p_pos

        # pick the reserved one if two intersection points are found
        def get_intersect_point(border_set, clipper_at, clipper_axis):
            p_axis = self.X if clipper_axis == self.Y else self.Y
            if clipper_at in border_set:
                res_point = [0.0, 0.0]
                res_point[p_axis] = border_set[clipper_at]['pos']
                res_point[clipper_axis] = clipper_at
                return res_point
            else:
                return None

        v1 = self.V1
        v2 = self.V2

        for i in range(poly_size):
            p_border = poly_borders[i]

            i_idx = v1
            k_idx = v2
            ix, iy = p_border[i_idx][0], p_border[i_idx][1]
            kx, ky = p_border[k_idx][0], p_border[k_idx][1]

            intersect_borders = p_border['intersect_with_borders']
            v_borders = intersect_borders['v_borders']
            h_borders = intersect_borders['h_borders']

            if clipper_direction == self.V_UP or clipper_direction == self.V_DOWN:
                i_pos = set_pos(x1, ix, clipper_direction == self.V_UP)
                k_pos = set_pos(x1, kx, clipper_direction == self.V_UP)
            else:
                i_pos = set_pos(y1, iy, clipper_direction == self.H_LEFT)
                k_pos = set_pos(y1, ky, clipper_direction == self.H_LEFT)

            if i_pos <= 0 and k_pos <= 0:                 # from inside|border to inside|border, keep the border
                new_poly_borders.append(p_border)
            # from outside to inside or inside to outside, replace outside with clipped pt.
            elif (i_pos > 0 and k_pos < 0) or (i_pos < 0 and k_pos > 0):
                if x1 == x2:
                    i_point = get_intersect_point(v_borders, x1, self.X)
                else:           # y1 == y2
                    i_point = get_intersect_point(h_borders, y1, self.Y)

                if i_point is not None:
                    if i_pos > 0:
                        p_border[i_idx] = i_point      # clipping point
                    else:
                        p_border[k_idx] = i_point
                    new_poly_borders.append(p_border)
                else:
                    print("no intersect found ", x1, x2, y1, y2)

        new_poly_size = len(new_poly_borders)
        ret_poly_borders = list()

        for i in range(new_poly_size):
            k = (i+1) % new_poly_size
            p1 = new_poly_borders[i][v2]
            p2 = new_poly_borders[k][v1]

            ret_poly_borders.append(new_poly_borders[i])

            if p1 != p2:
                intersect_borders = self.intersect_cell_borders(p1, p2)
                a_border = {
                        v1: p1,
                        v2: p2,
                        'direction': -1,
                        'intersect_with_borders': intersect_borders
                }
                ret_poly_borders.append(a_border)

        return ret_poly_borders

    @staticmethod
    def line_intersect(x1, y1, x2, y2, x3, y3, x4, y4):
        """ Find the intersection of two lines on 2D by assuming there is the intersetion between these 2 lines.

        Args:
            x1 (int): x of end point 1 of line 1.
            y1 (int): y of end point 1 of line 1.
            x2 (int): x of end point 2 of line 1.
            y2 (int): y of end point 2 of line 1.
            x3 (int): x of end point 1 of line 2.
            y3 (int): y of end point 1 of line 2.
            x4 (int): x of end point 2 of line 2.
            y4 (int): y of end point 2 of line 2.

        Returns:
            list: Intersect point containing values of x and y coordinates.

        """
        den = (x1-x2)*(y3-y4) - (x3-x4)*(y1-y2)
        num_x = (x1*y2 - x2*y1) * (x3 - x4) - (x1 - x2) * (x3*y4 - x4*y3)
        num_y = (x1*y2 - x2*y1) * (y3 - y4) - (y1 - y2) * (x3*y4 - x4*y3)

        return [num_x/den, num_y/den]

    def write_data_to_dataframe(self, result_data):
        """ Write optimal extraction result to an instance of Pandas DataFrame.

        Args:
            result_data (numpy.ndarray): Optimal extraction result.  Each row of the array corresponds to the reduced
                1D data of one order.

        Returns:
            Pandas.DataFrame: Instance of DataFrame containing the extraction result plus the following attributes:

                - *MJD-OBS*: modified Julian date of the observation.
                - *EXPTIME*: exposure time of the observation.
                - *TOTALORD*: total order in the result data.
                - *DIMWIDTH*: Width of the order in the result data.

        """
        header_keys = list(self.spectrum_header.keys())
        flux_header = self.spectrum_header

        mjd = 0.0
        if 'SSBJD100' in header_keys:
            mjd = flux_header['SSBJD100'] - 2400000.5
        elif 'OBSJD' in header_keys:
            mjd = flux_header['OBSJD'] - 2400000.5
        elif 'OBS MJD' in header_keys:
            mjd = flux_header['OBS MJD']
        exptime = flux_header['EXPTIME'] if 'EXPTIME' in header_keys else 600.0

        total_order, dim_width = np.shape(result_data)
        # result_table = {'order_'+str(i): result_data[i, :] for i in range(total_order) }
        # df_result = pd.DataFrame(result_table)
        df_result = pd.DataFrame(result_data)
        df_result.attrs['MJD-OBS'] = mjd
        df_result.attrs['OBSJD'] = mjd + 2400000.5
        df_result.attrs['EXPTIME'] = exptime
        df_result.attrs['TOTALORD'] = total_order
        df_result.attrs['ORDEROFF'] = self.start_row_index()
        df_result.attrs['DIMWIDTH'] = dim_width
        df_result.attrs['FROMIMGX'] = self.origin[self.X]
        df_result.attrs['FROMIMGY'] = self.origin[self.Y]

        return df_result

    def write_rectified_data_to_dataframe(self, result_data, rectification_result):
        """ Write rectification result to an instance of Pandas DataFrame.

        Args:
            result_data (numpy.ndarray): Rectification result.
                The 2D result data is the rectified order trace by using one of the rectification method.
            rectification_result (list): Result metadata for each recfitifed order

        Returns:
            Pandas.DataFrame: Instance of DataFrame containing the extraction result plus the following attributes:

                - *TOTALORD*: total order in the result data.
                - *RECTIFYM*: rectification method
                - *RAWSIZE*:  original raw image size
                - *ORD_nnn*:  location information of order nnn, y_center,lower_width,upper_width

        """
        df_result = pd.DataFrame(result_data)
        df_result.attrs['TOTALORD'] = len(rectification_result)
        df_result.attrs[self.RECTIFYKEY] = self.rectifying_method[self.rectification_method]
        w, h = self.get_spectrum_size()
        df_result.attrs[self.RAWSIZEKEY] = str(h)+','+str(w)

        for i in range(len(rectification_result)):
            order_rect = rectification_result[i].get('rectification')
            order_idx = rectification_result[i].get("order")
            y_center = order_rect.get("out_y_center")
            edge_low, edge_top = order_rect.get('edges')
            df_result.attrs['ORD_' + str(order_idx)] = \
                (str(y_center) + ',' + str(edge_low) + ',' + str(edge_top),
                 'y,lower_edge,upper_edge')

        return df_result

    def time_check(self, t_start, step_msg):
        """Count and display the execution time.

        Args:
            t_start (float): Start time to count.
            step_msg (str): Message to print.

        Returns:
            float: End of time.

        """
        t_end = time.time()
        self.t_print(step_msg, (t_end - t_start), 'sec.')
        return t_end

    def add_file_logger(self, filename=None):
        """ Add file to log debug information.

        Args:
            filename (str, optional): Filename of the log file. Defaults to None.

        Returns:
            None.

        """
        self.enable_debug_print(filename is not None)
        self.debug_output = filename

    def get_total_orderlettes_from_image(self):
        """ Get total orderlettes from level 0 image, defined in config

        Returns:
            int: total orderdelettes.
        """
        if self.total_image_orderlettes is None:
            self.total_image_orderlettes = self.get_config_value("total_image_orderlettes", 1)

        return self.total_image_orderlettes

    def get_orderlette_names(self):
        """ Get Orderlette names defined in config.

        Returns:
            list: list of orderlette names
        """
        if self.orderlette_names is None:
            o_names_str = self.get_config_value('orderlette_names')
            order_names = list()
            if o_names_str is not None:
                o_names = o_names_str.strip('][ ').split(',')
                for o_nm in o_names:
                    order_names.append(o_nm.strip("' "))

                if len(order_names) == 0:
                    order_names.append('SCI1')
                self.orderlette_names = order_names

        return self.orderlette_names

    def get_orderlette_index(self, order_name):
        """ Find the index of the order name in the orderlette name list.

        Args:
            order_name (str): Fiber name

        Returns:
            int: index of order name in the orderlette name list. If not existing, return is 0.

        """
        all_names = self.get_orderlette_names()
        order_name_idx = all_names.index(order_name) if order_name in all_names else 0

        return order_name_idx

    def start_row_index(self):
        """ The row index for the flux of the first oder in the output.

        Returns:
            int: the row index.
        """
        return self.get_config_value('start_order', 0)

    def get_order_set(self, order_name=''):
        """ Get the list of the trace index eligible for optimal extraction process.

        Args:
            order_name (str): Fiber name.

        Returns:
            list: list of the trace index.

        """
        orderlette_index = self.get_orderlette_index(order_name)
        traces_per_order = self.get_total_orderlettes_from_image()

        if orderlette_index < traces_per_order:
            o_set = np.arange(orderlette_index, self.total_order, traces_per_order, dtype=int)
        else:
            o_set = np.array([])

        return o_set

    @staticmethod
    def write_clip_file(poly_file, y_center, edges, clip_areas):
        """Write polygon clipping information to file.

        Args:
            poly_file (str): File name of the clip file
            y_center (int): Y center location.
            edges (list): Lower edge and uppper edge of the order
            clip_areas (dict): Object containing polygon clipping information in format like::

                {
                    {
                        y_loc_1: {x_loc_1: [(x_1, y_1, area_1), ..., (x_n, y_n, area_n)],
                                  ...,  x_loc_n: [(...),..., (...)]},
                            :
                        y_loc_n: {x_loc_1: [...],..., x_loc_n: [...]}
                    }

                    # where output pixel [x_loc_i, y_loc_i] overlaps with
                    # input pixel [x_i, y_i] and the overlapping area is area_n.
                }

        Returns:
            The polygon clipping information is written to .npy file.
        """

        order_clip = dict()
        order_clip['y_center'] = y_center
        order_clip['edges'] = edges
        order_clip['clip_areas'] = clip_areas
        order_clip_array = np.array(list(order_clip.items()))

        # f = open(poly_file, "wb")
        np.save(poly_file, order_clip_array)
        # f.close()

    @staticmethod
    def read_clip_file(poly_file):
        """Read order polygon data from clip file.

        Args:
            poly_file (str): File name of the clip file

        Returns:
            tuple: Polygon clip information read from the clip file.

                * **y_center** (*int*): y location of the rectified order.
                * **lower_width** (*int*): lower edge of the rectified order.
                * **upper_width** (*int*): upper edge of the rectified order.
                * **clip_areas** (*dict*): polygon clip information for the order.

        """
        # infile = open(poly_file, 'rb')
        order_flux = np.load(poly_file,  allow_pickle=True)
        # infile.close()

        k = 'y_center'
        idx = np.where(order_flux[:, 0] == k)[0][0]
        y_center = order_flux[idx, 1]

        k = 'edges'
        idx = np.where(order_flux[:, 0] == k)[0][0]
        lower_width, upper_width = order_flux[idx, 1]

        k = 'clip_areas'
        idx = np.where(order_flux[:, 0] == k)[0][0]
        clip_areas = order_flux[idx, 1]

        return y_center, lower_width, upper_width, clip_areas

    def reset_clip_file(self):
        """Reset the flag to output the clip information.
        """
        self.output_clip_area = False

    def get_clip_file(self, order_idx):
        """Compute the full path of the clip file for the specified order per clip file prefix.

        Args:
            order_idx: Index of the order.

        Returns:
            str: full path of the clip file.

        """
        crt_order_clip_file = self.clip_file_prefix + '_order_' + str(order_idx) + '.npy' \
            if (self.clip_file_prefix and order_idx is not None) else None

        return crt_order_clip_file

    def update_output_size(self, order_set, order_result, result_height, s_rate=1):
        """Compute the dimension for outputting the spectral extraction or rectification result.

        Args:
            order_set (list): Collection of order index.
            order_result (dict):  Object contains the rectified curve size information.
            result_height (dict): Height of the spectral extraction.
            s_rate (Union[list, int], optional): Sampling rate.

        Returns:
            tuple: Dimension of output data, height and width.

        """
        output_data_width, s_height = self.get_spectrum_size()
        if len(order_set) <= 0:
            output_data_height = result_height
        else:
            sampling_rate = s_rate if isinstance(s_rate, list) else [s_rate, s_rate]
            output_data_width = output_data_width * sampling_rate[self.X]
            s_height = s_height * sampling_rate[self.Y]
            if self.extraction_method != self.NOEXTRACT:
                output_data_height = result_height
            else:
                last_order = order_result[order_set[-1]]
                output_data_height = max(last_order.get('out_y_center') + last_order.get('edges')[1], s_height)

        return output_data_height, output_data_width

    def extract_spectrum(self,
                         order_set=None,
                         order_name=None,
                         show_time=False,
                         print_debug=None,
                         bleeding_file=None):
        """ Optimal extraction from 2D flux to 1D. Rectification step is optional.

        Args:
            order_set (numpy.ndarray, optional): Set of orders to extract. Defaults to None for all orders.
            order_name (str, optional): Name of the orderlette to be processed.
            show_time (bool, optional):  Show running time of the steps. Defaults to False.
            print_debug (str, optional): Print debug information to stdout if it is provided as empty string,
                a file with path `print_debug` if it is non empty string, or no print if it is None.
                Defaults to None.
            bleeding_file (str, optioanl): Bleeding cure file, such as that for PARAS data. Defaults to None.

        Returns:
            dict: Optimal extraction result from 2D spectrum data, like::

                    {
                        'optimal_extraction_result':  Padas.DataFrame
                            # table storing optimal extraction or rectification result.
                            # each row of the table containing the spectral extraction
                            # or rectification only.
                            # result for all orders set in order_set.
                        'rectification_on': string
                            # for the case of doing rectification on 'spectrum' or 'flat' only
                    }

        """

        self.add_file_logger(print_debug)
        self.enable_time_profile(show_time)
        if self.spectrum_flux is not None:
            self.update_spectrum_flux(bleeding_file)

        if order_set is None:
            order_set = self.get_order_set(order_name)

        self.d_print("do ", self.rectifying_method[self.rectification_method], 'rectification and ',
                     self.extracting_method[self.extraction_method], 'extraction on ',
                     order_set.size, ' orders', info=True)

        t_start = time.time()
        noop = False
        data_df = None
        rectification_on = ''

        # rectification on spectrum & flat if extraction method is set & data is raw flat
        if self.extraction_method == OptimalExtractionAlg.NOEXTRACT:
            rectification_on = 'spectrum' if self.spectrum_flux is not None else 'flat'

        if self.spectrum_flux is not None:
            # spectrum rectified yet
            if not self.is_raw_spectrum and self.extraction_method == OptimalExtractionAlg.NOEXTRACT:  # spec rectified
                data_df = self.write_data_to_dataframe(self.spectrum_flux)
                noop = True
        elif self.extraction_method == OptimalExtractionAlg.NOEXTRACT:    # do rectification on flat
            if not self.is_raw_flat:
                noop = True
                data_df = self.write_data_to_dataframe(self.flat_flux)
        else:                                               # no operation if do spectral extraction on null spectrum
            noop = True

        if noop:
            return {'optimal_extraction_result': data_df, 'rectification_on': rectification_on}

        data_group = list()     # containing the data set needed for spectral extraction or rectification only
        if rectification_on != 'flat':
            data_group.append({'data': self.spectrum_flux, 'is_raw_data': self.is_raw_spectrum, 'idx': self.SDATA})
        if rectification_on != 'spectrum':
            data_group.append({'data': self.flat_flux, 'is_raw_data': self.is_raw_flat, 'idx': self.FDATA})

        start_row_at = self.start_row_index()
        result_height = order_set.size + start_row_at if order_set.size > 0 else 0

        self.allocate_memory_flux(order_set, 2)
        order_result = dict()
        self.output_area_info = list()

        for idx_out in range(order_set.size):
            c_order = order_set[idx_out]
            self.reset_clip_file()
            self.d_print(c_order, ' edges: ', self.get_order_edges(c_order),
                         ' xrange: ', self.get_order_xrange(c_order), end=" ", info=True)

            order_flux = self.get_flux_from_order(data_group, c_order)
            # order_flux = self.get_flux_from_order(self.order_coeffs[c_order], self.get_order_edges(c_order),
            #                                      self.get_order_xrange(c_order), data_group,
            #                                      c_order)
            # prepare out_data to contain rectification result
            order_result[c_order] = order_flux
            t_start = self.time_check(t_start, '**** time [' + str(c_order) + ']: ')

        out_data_height, out_data_width = self.update_output_size(order_set, order_result, result_height)
        out_data = np.zeros((out_data_height, out_data_width))
        order_rectification_result = list()

        for idx_out in range(order_set.size):
            c_order = order_set[idx_out]
            to_pos = idx_out+start_row_at if self.extraction_method != self.NOEXTRACT else \
                order_result[c_order].get('out_y_center') - order_result[c_order].get('edges')[0]
            y_size = np.sum(order_result[c_order].get('edges')) if self.extraction_method == self.NOEXTRACT else 1
            self.fill_2d_with_data(order_result[c_order].get('extracted_data'), out_data, to_pos, 0, height=y_size)

            if self.extraction_method == self.NOEXTRACT:
                order_rectification_result.append({"order": c_order, "rectification": order_result[c_order]})
            t_start = self.time_check(t_start, '**** time ['+str(c_order)+']: ')

        self.d_print(" ")

        if self.extraction_method == self.NOEXTRACT:
            data_df = self.write_rectified_data_to_dataframe(out_data, order_rectification_result)
        else:
            data_df = self.write_data_to_dataframe(out_data)
        return {'optimal_extraction_result': data_df, 'rectification_on': rectification_on}<|MERGE_RESOLUTION|>--- conflicted
+++ resolved
@@ -156,12 +156,7 @@
             raise TypeError("no flux data for spectral extraction, cannot construct object from OptimalExtractAlg")
         if not isinstance(order_trace_data, np.ndarray) and not isinstance(order_trace_data, pd.DataFrame):
             raise TypeError('flux data type error, cannot construct object from OptionalExtractionAlg')
-<<<<<<< HEAD
-        if not isinstance(spectrum_header, fits.header.Header):
-            print(spectrum_header)
-=======
         if spectrum_header is not None and not isinstance(spectrum_header, fits.header.Header):
->>>>>>> b9be5380
             raise TypeError('flux header type error, cannot construct object from OptionalExtractionAlg')
         if not isinstance(flat_header, fits.header.Header):
             raise TypeError('flat header type error, cannot construct object from OptionalExtractionAlg')
