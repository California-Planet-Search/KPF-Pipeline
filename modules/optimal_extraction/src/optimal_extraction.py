# Standard dependencies
"""
    This module defines class OptimalExtraction which inherits from `KPF0_Primitive` and provides methods to perform
    the event on optimal extraction in the recipe.

    Attributes:
        OptimalExtraction

    Description:
        * Method `__init__`:

            OptimalExtraction constructor, the following arguments are passed to `__init__`,

                - `action (keckdrpframework.models.action.Action)`: `action.args` contains positional arguments and
                  keyword arguments passed by the `OptimalExtraction` event issued in the recipe:

                    - `action.args[0] (kpfpipe.models.level0.KPF0)`: Instance of `KPF0` containing spectrum data for
                      optimal extraction.
                    - `action.args[1] (kpfpipe.models.level0.KPF0)`: Instance of `KPF0` containing flat data and order
                      trace result.
                    - `action.args[2] (kpfpipe.models.level0.KPF0)`:  Instance of `KPF1` containing optimal
                      extraction results. If not existing, it is None.
                    - `action.args['order_name'] (str|list, optional)`: Name or list of names of the order to be
                      processed. Defaults to 'SCI1'.
                    - `action.args['start_order'] (int, optional)`: Index of the first order to be processed.
                      Defaults to 0.
                    - `action.args['max_result_order']: (int, optional)`: Total orders to be processed, Defaults to -1.
                    - `action.args['rectification_method']: (str, optional)`: Rectification method, '`norect`',
                      '`vertial`', or '`normal`', to rectify the curved order trace. Defaults to '`norect`',
                      meaning no rectification.
                    - `action.args['extraction_method']: (str, optional)`: Extraction method, '`sum`',
                      or '`optimal`', to extract and reducethe curved order trace, and 'rectonly' to rectify the curve
                      with no reduction. Defaults to '`optimal`', meaning optimal extraction which produces 1-D flux
                      for each order trace based on the spectrum
                      data and its variance and the weighting based on the flat data instead of doing summation on
                      the spectrum data directly.
                    - `action.args['wavecal_fits']: (str|KPF1 optional)`: Path of the fits file or `KPF1` instance
                      containing wavelength calibration data. Defaults to None.
                    - `action.args['to_set_wavelength_cal']: (boolean, optional)`: if setting the wavelength calibration
                      values from ``action.args['wavecal_fits']``. Defaults to False.

                - `context (keckdrpframework.models.processing_context.ProcessingContext)`: `context.config_path`
                  contains the path of the config file defined for the module of optimal extraction in the master
                  config file associated with the recipe.

            and the following attributes are defined to initialize the object,

                - `input_spectrum (kpfpipe.models.level0.KPF0)`: Instance of `KPF0`, assigned by `actions.args[0]`.
                - `input_flat (kpfpipe.models.level0.KPF0)`:  Instance of `KPF0`, assigned by `actions.args[1]`.
                - `order_name (str)`: Name of the order to be processed.
                - `start_order (int)`: Index of the first order to be processed.
                - `max_result_order (int)`: Total orders to be processed.
                - `rectification_method (int)`: Rectification method code as defined in `OptimalExtractionAlg`.
                - `extraction_method (str)`: Extraction method code as defined in `OptimalExtractionAlg`.
                - `wavecal_fits (str)`: Path of the fits file or `KPF1` instance with wavelength calibration data.
                - `to_set_wavelength_cal`: Flag indicates if setting wavelength calibration data to wavelength
                  calibration extension from ``wavecal_fits``.
                - `config_path (str)`: Path of config file for optimal extraction.
                - `config (configparser.ConfigParser)`: Config context.
                - `logger (logging.Logger)`: Instance of logging.Logger.
                - `alg (modules.order_trace.src.alg.OptimalExtractionAlg)`: Instance of `OptimalExtractionAlg` which
                  has operation codes for the computation of optimal extraction.


        * Method `__perform`:

            OptimalExtraction returns the result in `Arguments` object which contains a level 1 data object (`KPF1`)
            with the optimal extraction results and the wavelength data tentatively transported from
            `action.args['wavecal_fits']` if there is.

    Usage:
        For the recipe, the optimal extraction event is issued like::

            :
            lev0_data = kpf0_from_fits(input_lev0_file, data_type=data_type)
            op_data = OptimalExtraction(lev0_data, lev0_flat_data,
                                        None, order_name=order_name,
                                        rectification_method=rect_method,
                                        wavecal_fits=input_lev1_file)
            :
"""


import configparser
import pandas as pd
import numpy as np

# Pipeline dependencies
# from kpfpipe.logger import start_logger
from kpfpipe.primitives.level0 import KPF0_Primitive
from kpfpipe.models.level0 import KPF0
from kpfpipe.models.level1 import KPF1

# External dependencies
from keckdrpframework.models.action import Action
from keckdrpframework.models.arguments import Arguments
from keckdrpframework.models.processing_context import ProcessingContext

# Local dependencies
from modules.optimal_extraction.src.alg import OptimalExtractionAlg

# Global read-only variables
DEFAULT_CFG_PATH = 'modules/optimal_extraction/configs/default.cfg'


class OptimalExtraction(KPF0_Primitive):
    default_agrs_val = {
                    'order_name': 'SCI1',
                    'max_result_order': -1,
                    'start_order': 0,
                    'rectification_method': 'norect',  # 'norect', 'normal', 'vertical'
                    'extraction_method': 'optimal',
                    'wavecal_fits': None,
                    'to_set_wavelength_cal': False,
                    'clip_file': None
                }

    NORMAL = 0
    VERTICAL = 1
    NoRECT = 2

    def __init__(self,
                 action: Action,
                 context: ProcessingContext) -> None:

        # Initialize parent class
        KPF0_Primitive.__init__(self, action, context)

        args_keys = [item for item in action.args.iter_kw() if item != "name"]

        # input argument
        # action.args[0] is for level 0 fits
        # action.args[1] is for level 0 flat with order trace result extension
        self.input_spectrum = action.args[0]  # kpf0 instance
        self.input_flat = action.args[1]      # kpf0 instance with flat data
        self.output_level1 = action.args[2]   # kpf1 instance already exist or None
        self.order_name = self.get_args_value('order_name', action.args, args_keys)
        self.max_result_order = self.get_args_value("max_result_order", action.args, args_keys)
        self.start_order = self.get_args_value("start_order", action.args, args_keys)  # for the result of order trace
        self.rectification_method = self.get_args_value("rectification_method", action.args, args_keys)
        self.extraction_method = self.get_args_value('extraction_method', action.args, args_keys)
        self.wavecal_fits = self.get_args_value('wavecal_fits', action.args, args_keys) # providing wavelength calib.
        self.to_set_wavelength_cal = self.get_args_value('to_set_wavelength_cal', action.args, args_keys) # set wave cal
        self.clip_file = self.get_args_value('clip_file', action.args, args_keys)

        # input configuration
        self.config = configparser.ConfigParser()
        try:
            self.config_path = context.config_path['optimal_extraction']
        except:
            self.config_path = DEFAULT_CFG_PATH
        self.config.read(self.config_path)

        # start a logger
        self.logger = None
        if not self.logger:
            self.logger = self.context.logger
        self.logger.info('Loading config from: {}'.format(self.config_path))

        # Order trace algorithm setup
<<<<<<< HEAD
        self.alg = OptimalExtractionAlg(self.input_flat.data, self.input_spectrum.data,
                                        self.input_spectrum.header['DATA'],
                                        self.input_flat.extensions['ORDER_TRACE_RESULT'],
=======
        self.alg = OptimalExtractionAlg(self.input_flat.data,
                                        self.input_flat.header['DATA'],
                                        self.input_spectrum.data,
                                        self.input_spectrum.header['DATA'] if self.input_spectrum is not None else None,
                                        self.input_flat.extension['ORDER_TRACE_RESULT'],
>>>>>>> ada8d352
                                        self.input_flat.header['ORDER_TRACE_RESULT'],
                                        config=self.config, logger=self.logger,
                                        rectification_method=self.rectification_method,
                                        extraction_method=self.extraction_method,
                                        clip_file=self.clip_file)

    def _pre_condition(self) -> bool:
        """
        Check for some necessary pre conditions
        """
        # input argument must be KPF0
        success = isinstance(self.input_flat, KPF0) and isinstance(self.input_spectrum, KPF0) and \
                  'ORDER_TRACE_RESULT' in self.input_flat.extension

        return success

    def _post_condition(self) -> bool:
        """
        Check for some necessary post conditions
        """
        return True

    def _perform(self):
        """
        Primitive action -
        perform optimal extraction by calling method `extract_spectrum` from OptimalExtractionAlg and create an instance
        of level 1 data (KPF1) to contain the analysis result.

        Returns:
            Level 1 data containing optimal extraction result.

        """
        # rectification_method: OptimalExtractAlg.NoRECT(fastest) OptimalExtractAlg.VERTICAL, OptimalExtractAlg.NORMAL
        # extraction_method: 'optimal' (default), 'sum'

        if self.logger:
            self.logger.info("OptimalExtraction: rectifying and extracting order...")

        ins = self.alg.get_instrument().upper()

        kpf1_sample = None
        if self.wavecal_fits is not None:     # get the header and wavecal from this fits
            if isinstance(self.wavecal_fits, str):
                kpf1_sample = KPF1.from_fits(self.wavecal_fits, ins)
            elif isinstance(self.wavecal_fits, KPF1):
                kpf1_sample = self.wavecal_fits

        all_order_names = self.order_name if type(self.order_name) is list else [self.order_name]
        for order_name in all_order_names:
            o_set = self.alg.get_order_set(order_name)
            if o_set.size > 0 :
                s_order = self.start_order if self.start_order is not None else 0
                e_order = min((s_order + self.max_result_order), len(o_set)) \
                    if (self.max_result_order is not None and self.max_result_order > 0) else len(o_set)

                o_set = o_set[s_order:e_order]

            opt_ext_result = self.alg.extract_spectrum(order_set=o_set)

            assert('optimal_extraction_result' in opt_ext_result and
                   isinstance(opt_ext_result['optimal_extraction_result'], pd.DataFrame))

            data_df = opt_ext_result['optimal_extraction_result']
            self.output_level1 = self.construct_level1_data(data_df, ins, kpf1_sample,
                                                            order_name, self.output_level1)
            self.add_wavecal_to_level1_data(self.output_level1, order_name, kpf1_sample)

        if self.output_level1 is not None:
            self.output_level1.receipt_add_entry('OptimalExtraction', self.__module__,
                                                 f'orderlettes={" ".join(all_order_names)}', 'PASS')
        if self.logger:
            self.logger.info("OptimalExtraction: Receipt written")

        if self.logger:
            self.logger.info("OptimalExtraction: Done for orders " + " ".join(all_order_names) + "!")

        return Arguments(self.output_level1)

    def construct_level1_data(self, op_result, ins, level1_sample: KPF1, order_name: str, output_level1:KPF1):
        update_primary_header = False if level1_sample is None or ins != 'NEID' else True
        if output_level1 is not None:
            kpf1_obj = output_level1
        else:
            kpf1_obj = KPF1()

        if op_result is not None:
            total_order, width = np.shape(op_result.values)
        else:
            total_order = 0

        # if no data in op_result, not build data extension and the asssociated header
        if total_order > 0:
            kpf1_obj.data[order_name] = np.zeros((3, total_order, width))
            kpf1_obj.data[order_name][0, :, :] = op_result.values
            kpf1_obj.header[order_name+'_FLUX'] = {att: op_result.attrs[att] for att in op_result.attrs}
        else:
            kpf1_obj.data[order_name] = None
            kpf1_obj.header[order_name + '_FLUX'] = {}

        kpf1_obj.header[order_name+'_VARIANCE'] = {}
        kpf1_obj.header[order_name+'_WAVE'] = {}

        if update_primary_header and kpf1_obj.data[order_name] is not None:
            sample_primary_header = level1_sample.header['PRIMARY']
            if sample_primary_header is not None:
                for h_key in ['SSBZ100', 'SSBJD100']:
                    kpf1_obj.header[order_name + '_FLUX'][h_key] = sample_primary_header[h_key]

        return kpf1_obj

    def add_wavecal_to_level1_data(self, level1_obj: KPF1, order_name: str, level1_sample: KPF1):
        if level1_sample is None or not order_name in level1_sample.data or level1_sample.data[order_name] is None or \
                not order_name in level1_obj.data or level1_obj.data[order_name] is None:
            return False

        s, total_order, width = np.shape(level1_obj.data[order_name])
        if s != 3:
            return False

        level1_obj.header[order_name + '_WAVE'] = {}
        wave_header = level1_sample.header[order_name + '_WAVE']
        if wave_header is None:
            return False                    # header setting error

        level1_obj.header[order_name + '_WAVE'] = wave_header
        if not self.to_set_wavelength_cal:  # no data setting
            return True

        wave_data = level1_sample.data[order_name][1, :, :]
        if wave_data is None:               # data setting error
            return False

        wave_start = 0
        wave_end = min(np.shape(wave_data)[0], np.shape(level1_obj.data[order_name][1])[0])
        level1_obj.data[order_name][1, wave_start:wave_end, :] = wave_data[wave_start:wave_end, :]
        return True

    def get_args_value(self, key: str, args: Arguments, args_keys: list):
        if key in args_keys:
            v = args[key]
        else:
            v = self.default_agrs_val[key]

        if key == 'rectification_method':
            if v is not None and isinstance(v, str):
                if v.lower() == 'normal':
                    method = OptimalExtractionAlg.NORMAL
                elif v.lower() == 'vertical':
                    method = OptimalExtractionAlg.VERTICAL
                else:
                    method = OptimalExtractionAlg.NoRECT
            else:
                method = OptimalExtractionAlg.NoRECT
        elif key == 'extraction_method':
            if v is not None and isinstance(v, str):
                if 'sum' in v.lower():
                    method = OptimalExtractionAlg.SUM
                else:
                    method = OptimalExtractionAlg.OPTIMAL
            else:
                method = OptimalExtractionAlg.OPTIMAL
        else:
            return v

        return method<|MERGE_RESOLUTION|>--- conflicted
+++ resolved
@@ -158,17 +158,11 @@
         self.logger.info('Loading config from: {}'.format(self.config_path))
 
         # Order trace algorithm setup
-<<<<<<< HEAD
-        self.alg = OptimalExtractionAlg(self.input_flat.data, self.input_spectrum.data,
-                                        self.input_spectrum.header['DATA'],
-                                        self.input_flat.extensions['ORDER_TRACE_RESULT'],
-=======
         self.alg = OptimalExtractionAlg(self.input_flat.data,
                                         self.input_flat.header['DATA'],
                                         self.input_spectrum.data,
                                         self.input_spectrum.header['DATA'] if self.input_spectrum is not None else None,
-                                        self.input_flat.extension['ORDER_TRACE_RESULT'],
->>>>>>> ada8d352
+                                        self.input_flat.extensions['ORDER_TRACE_RESULT'],
                                         self.input_flat.header['ORDER_TRACE_RESULT'],
                                         config=self.config, logger=self.logger,
                                         rectification_method=self.rectification_method,
