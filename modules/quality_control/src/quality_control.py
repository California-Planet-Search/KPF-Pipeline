--- conflicted
+++ resolved
@@ -262,7 +262,17 @@
         self.fits_comments[name7] = 'QC: EM not negative flux'
         self.db_columns[name7] = None
 
-<<<<<<< HEAD
+        name8 = 'D2_lfc_flux_check'
+        self.names.append(name8)
+        self.kpf_data_levels[name8] = ['2D']
+        self.descriptions[name8] = 'Check if an LFC frame that goes into a master has sufficient flux'
+        self.data_types[name8] = 'int'
+        self.spectrum_types[name8] = ['LFC', ]
+        self.fits_keywords[name8] = 'LFC2DFOK'
+        self.fits_comments[name8] = 'QC: LFC flux meets threshold of 4000 counts'
+        self.db_columns[name8] = None
+        
+
 
         name20 = 'add_kpfera'
         self.names.append(name20)
@@ -274,18 +284,6 @@
         self.fits_comments[name20] = 'Current era of KPF observations'
         self.db_columns[name20] = None
 
-=======
-        name8 = 'D2_lfc_flux_check'
-        self.names.append(name8)
-        self.kpf_data_levels[name8] = ['2D']
-        self.descriptions[name8] = 'Check if an LFC frame that goes into a master has sufficient flux'
-        self.data_types[name8] = 'int'
-        self.spectrum_types[name8] = ['LFC', ]
-        self.fits_keywords[name8] = 'LFC2DFOK'
-        self.fits_comments[name8] = 'QC: LFC flux meets threshold of 4000 counts'
-        self.db_columns[name8] = None
-        
->>>>>>> b1be5d31
         # Integrity checks
         if len(self.names) != len(self.kpf_data_levels):
             raise ValueError("Length of kpf_data_levels list does not equal number of entries in descriptions dictionary.")
