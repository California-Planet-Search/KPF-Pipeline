--- conflicted
+++ resolved
@@ -15,10 +15,17 @@
 # from kpfpipe.primitives.level0 import KPF0_Primitive
 # from kpfpipe.models.level0 import KPF0
 
-mask_file_map = {'G2_espresso': ('G2.espresso.mas', 'air'),
+mask_file_map = {
+                 'F9_espresso': ('F9_espresso.txt', 'air'),
+                 'G2_espresso': ('G2.espresso.mas', 'air'),
                  'G2_harps': ('G2.harps.mas', 'air'),
                  'G2_neid_v1': ('G2.neid.v1.mas', 'air'),
                  'G2_neid_v2': ('G2.neid.v2.mas', 'air'),
+                 'G8_espresso': ('G8_espresso.txt', 'air'),
+                 'G9_espresso': ('G9_espresso.txt', 'air'),
+                 'K2_espresso': ('K2_espresso.txt', 'air'),
+                 'K6_espresso': ('K6_espresso.txt', 'air'),
+                 'M2_espresso': ('M2_espresso.txt', 'air'),
                  'thar': ('Thorium_mask_031921.mas', 'vac'),
                  'lfc': ('kpf_lfc_mask_1025.mas', 'vac')}
 
@@ -149,6 +156,39 @@
 
         return ret
 
+    @staticmethod
+    def check_epoch(epoch_data, p_header):
+        """check epoch value from the primary header for kpf case
+
+        Args:
+            epoch_data (float): Epoch value.
+            p_header (fits.header.Header): header
+
+        Returns:
+            float: epoch value or None. 
+        """
+
+        targfram_key = 'TARGFRAM'
+        if epoch_data == 0.0:
+            try:
+                targfram = p_header[targfram_key]
+                if targfram.lower() == 'fk4':
+                    epoch_data = 1950.0
+                elif targfram.lower() in ['fk5', 'apparent']:
+                    epoch_data = 2000.0
+                else:
+                    epoch_data = None
+            except KeyError:
+                epoch_data = None
+
+        if epoch_data is not None:
+            year_days = 365.25
+            val = (epoch_data - 2000.0) * year_days + Time("2000-01-01T12:00:00").jd  # to julian date
+        else:
+            val = None
+        # print("from check_epoch", val)
+        return val
+
     def init_star_from_header(self):
         if self.pheader is None:
             return self.ret_status('fits header is None')
@@ -166,7 +206,7 @@
 
         self.d_print("RadialVelocityAlgInit: get star info from header")
         self.rv_config[self.SPEC] = self.instrument or 'neid'
-        star_info = (self.RA, self.DEC, self.PMRA, self.PMDEC, self.EPOCH,  self.PARALLAX)
+        star_info = (self.RA, self.DEC, self.PMRA, self.PMDEC, self.EPOCH,  self.PARALLAX, self.STAR_RV)
 
         for s_key in star_info:
             h_key = self.get_value_from_config(s_key, None)
@@ -181,19 +221,13 @@
                 elif s_key == self.DEC:
                     val = Angle(h_val + "degrees").deg
                 elif s_key == self.EPOCH:
-                    year_days = 365.25
-                    val = (float(h_val) - 2000.0) * year_days + Time("2000-01-01T12:00:00").jd  # to julian date
+                    val = self.check_epoch(float(h_val), self.pheader)
                 else:
                     val = float(h_val)
                 self.rv_config[s_key] = val
 
         #s_key = 'mask'
         #default_mask = self.get_rv_config_value(s_key, None)
-<<<<<<< HEAD
-        skyobj = self.pheader['SKY-OBJ']
-        sciobj = self.pheader['SCI-OBJ']
-        calobj = self.pheader['CAL-OBJ']
-=======
 
         try:
             teff = float(self.pheader['TARGTEFF'])
@@ -201,27 +235,13 @@
             teff = 0
 
         """
->>>>>>> 64166b48
         if (skyobj==sciobj) and (sciobj==calobj) and (calobj=='Th_gold'):
+            default_mask = 'thar'
+        elif (skyobj==sciobj) and (sciobj==calobj) and (calobj=='Th_daily'):
             default_mask = 'thar'
         elif (skyobj==sciobj) and (sciobj==calobj) and (calobj=='LFCFiber'):
             default_mask = 'lfc'
-<<<<<<< HEAD
-        else:
-            default_mask = 'G2_espresso'
-
-        if default_mask is None:
-            return self.ret_status(s_key + not_defined)
-        quote = ['"', '\'']
-        for q in quote:
-            if default_mask.startswith(q) and default_mask.endswith(q):
-                default_mask = default_mask.strip(q)
-                break
-        if default_mask not in mask_file_map:
-            return self.ret_status('default mask of ' + default_mask + ' is not defined')
-=======
-        """
->>>>>>> 64166b48
+        """
 
         stellar_dir = self.get_value_from_config(self.STELLAR_DIR, default=None)
         if stellar_dir is None:
@@ -375,7 +395,7 @@
 
         # in rv_config
         if self.star_config_file.lower() == 'fits_header':
-            rv_keys = (self.STAR_RV, self.OBSLON, self.OBSLAT, self.OBSALT,  self.STEP, self.MASK_WID, self.START_VEL)
+            rv_keys = (self.OBSLON, self.OBSLAT, self.OBSALT,  self.STEP, self.MASK_WID, self.START_VEL)
         else:
             rv_keys = (self.STAR_RV, self.OBSLON, self.OBSLAT, self.OBSALT, self.STEP, self.MASK_WID, self.START_VEL)
 
@@ -563,15 +583,17 @@
         """
         rv_config_bc_key = [self.RA, self.DEC, self.PMRA, self.PMDEC, self.PARALLAX, self.EPOCH, self.OBSLAT,
                             self.OBSLON, self.OBSALT, self.STAR_RV, self.SPEC, self.STARNAME]
-
         if self.zb_range is None:
             rv_config_bc = {k: self.rv_config[k] for k in rv_config_bc_key}
-            rv_bc_corr = BarycentricCorrectionAlg(rv_config_bc, logger=self.logger, logger_name=RadialVelocityBase.name)
-            bc_path = bc_path or self.bc_corr_path
-            bc_output = bc_output or self.bc_corr_output
-            jd_time = jd_time or self.bc_jd
-            period = period or self.bc_period
-            self.zb_range = rv_bc_corr.get_zb_long(jd_time, period, data_path=bc_path, save_to_path=bc_output)
+            if self.is_unknown_target(rv_config_bc[self.SPEC], rv_config_bc[self.STARNAME], rv_config_bc[self.EPOCH]):
+                self.zb_range = np.array([0.0, 0.0])
+            else:
+                rv_bc_corr = BarycentricCorrectionAlg(rv_config_bc, logger=self.logger, logger_name=RadialVelocityBase.name)
+                bc_path = bc_path or self.bc_corr_path
+                bc_output = bc_output or self.bc_corr_output
+                jd_time = jd_time or self.bc_jd
+                period = period or self.bc_period
+                self.zb_range = rv_bc_corr.get_zb_long(jd_time, period, data_path=bc_path, save_to_path=bc_output)
 
         return self.zb_range
 
@@ -686,4 +708,11 @@
             init_status['data'] = self.collect_init_data()
             self.d_print('RadialVelocityAlgInit: result data is ', init_status['data'])
 
-        return init_status+        return init_status
+
+    @staticmethod
+    def is_unknown_target(ins, target, epoch):
+        isunknown = ins.lower() == 'kpf' and target.lower() != 'sun' and \
+                    (target.lower() == 'unknown' or epoch is None)
+
+        return isunknown