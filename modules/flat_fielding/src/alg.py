--- conflicted
+++ resolved
@@ -47,17 +47,6 @@
         Raises:
             Exception: If raw image and flat frame don't have the same dimensions.
         """
-<<<<<<< HEAD
-        for no,ffi in enumerate(self.ffi_exts):
-            print('shapes:',self.rawimage[ffi].data.shape,masterflat[no+1].data.shape)
-            if self.rawimage[ffi].data.shape==masterflat[no+1].data.shape:
-                print ("Flat .fits Dimensions Equal, Check Passed")
-            else:
-                raise Exception ("Flat .fits Dimensions NOT Equal! Check Failed")
-    
-            self.rawimage[ffi].data=self.rawimage[ffi].data/masterflat[no+1].data
-            #ext no+1 for mflat because there is a primary ext coded into the masterflat currently
-=======
         if self.data_type == 'KPF':
             for ffi in self.ffi_exts:
                 assert self.rawimage[ffi].data.shape == masterflat[ffi+'_NORMALIZED'].data.shape, "Flat .fits Dimensions NOT Equal! Check Failed"
@@ -71,7 +60,6 @@
             flat_div = self.rawimage['DATA']/masterflat['DATA']
             self.rawimage['DATA'] = flat_div
 
->>>>>>> a10a95af
             
     def get(self):
         """Returns flat-corrected raw image result.
